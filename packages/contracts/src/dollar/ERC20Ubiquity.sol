// SPDX-License-Identifier: MIT
pragma solidity 0.8.16;

import "@openzeppelin/contracts/token/ERC20/ERC20.sol";
import "@openzeppelin/contracts/token/ERC20/extensions/ERC20Burnable.sol";
import "@openzeppelin/contracts/token/ERC20/extensions/ERC20Pausable.sol";
import "./core/UbiquityDollarManager.sol";
import "./interfaces/IERC20Ubiquity.sol";

/// @title ERC20 Ubiquity preset
/// @author Ubiquity DAO
/// @notice ERC20 with :
/// - ERC20 minter, burner and pauser
/// - draft-ERC20 permit
/// - Ubiquity Manager access control
contract ERC20Ubiquity is IERC20Ubiquity, ERC20, ERC20Burnable, ERC20Pausable {
<<<<<<< HEAD
    UbiquityDollarManager public immutable manager;
=======
    UbiquityDollarManager public manager;
>>>>>>> 0065cd57

    // solhint-disable-next-line var-name-mixedcase
    bytes32 public immutable DOMAIN_SEPARATOR;
    // keccak256("Permit(address owner,address spender,
    //                   uint256 value,uint256 nonce,uint256 deadline)");
    bytes32 public constant PERMIT_TYPEHASH =
        0x6e71edae12b1b97f4d1f60370fef10105fa2faae0126114a169c64845d6126c9;
    mapping(address => uint256) public nonces;
    string private _tokenName;
    string private _symbol;

    // ----------- Modifiers -----------
    modifier onlyMinter() {
        require(
            manager.hasRole(manager.GOVERNANCE_TOKEN_MINTER_ROLE(), msg.sender),
            "Governance token: not minter"
        );
        _;
    }

    modifier onlyBurner() {
        require(
            manager.hasRole(manager.GOVERNANCE_TOKEN_BURNER_ROLE(), msg.sender),
            "Governance token: not burner"
        );
        _;
    }

    modifier onlyPauser() {
        require(
            manager.hasRole(manager.PAUSER_ROLE(), msg.sender),
            "Governance token: not pauser"
        );
        _;
    }

    modifier onlyAdmin() {
        require(
            manager.hasRole(manager.DEFAULT_ADMIN_ROLE(), msg.sender),
            "ERC20: deployer must be manager admin"
        );
        _;
    }

    constructor(
<<<<<<< HEAD
        UbiquityDollarManager _manager,
=======
        address _manager,
>>>>>>> 0065cd57
        string memory name_,
        string memory symbol_
    ) ERC20(name_, symbol_) {
        _tokenName = name_;
        _symbol = symbol_;
        manager = _manager;
        // sender must be UbiquityDollarManager roleAdmin
        // because he will get the admin, minter and pauser role on Ubiquity Dollar and we want to
        // manage all permissions through the manager
        require(
            manager.hasRole(manager.DEFAULT_ADMIN_ROLE(), msg.sender),
            "ERC20: deployer must be manager admin"
        );
        uint256 chainId;
        // solhint-disable-next-line no-inline-assembly
        assembly {
            chainId := chainid()
        }

        DOMAIN_SEPARATOR = keccak256(
            abi.encode(
                keccak256(
                    // solhint-disable-next-line max-line-length
                    "EIP712Domain(string name,string version,uint256 chainId,address verifyingContract)"
                ),
                keccak256(bytes(name())),
                keccak256(bytes("1")),
                chainId,
                address(this)
            )
        );
    }

    /// @notice setSymbol update token symbol
    /// @param newSymbol new token symbol
    function setSymbol(string memory newSymbol) external onlyAdmin {
        _symbol = newSymbol;
    }

    /// @notice setName update token name
    /// @param newName new token name
    function setName(string memory newName) external onlyAdmin {
        _tokenName = newName;
    }

    /// @notice permit spending of Ubiquity Dollar. owner has signed a message allowing
    ///         spender to transfer up to amount Ubiquity Dollar
    /// @param owner the Ubiquity Dollar holder
    /// @param spender the approved operator
    /// @param value the amount approved
    /// @param deadline the deadline after which the approval is no longer valid
    function permit(
        address owner,
        address spender,
        uint256 value,
        uint256 deadline,
        uint8 v,
        bytes32 r,
        bytes32 s
    ) external override {
        // solhint-disable-next-line not-rely-on-time
        require(deadline >= block.timestamp, "Dollar: EXPIRED");
        bytes32 digest = keccak256(
            abi.encodePacked(
                "\x19\x01",
                DOMAIN_SEPARATOR,
                keccak256(
                    abi.encode(
                        PERMIT_TYPEHASH,
                        owner,
                        spender,
                        value,
                        nonces[owner]++,
                        deadline
                    )
                )
            )
        );
        address recoveredAddress = ecrecover(digest, v, r, s);
        require(
            recoveredAddress != address(0) && recoveredAddress == owner,
            "Dollar: INVALID_SIGNATURE"
        );
        _approve(owner, spender, value);
    }

    /// @notice burn Ubiquity Dollar tokens from caller
    /// @param amount the amount to burn
<<<<<<< HEAD
    function burn(uint256 amount)
        public
        override(ERC20Burnable, IERC20Ubiquity)
        whenNotPaused
    {
=======
    function burn(
        uint256 amount
    ) public override(ERC20Burnable, IERC20Ubiquity) whenNotPaused {
>>>>>>> 0065cd57
        super.burn(amount);
        emit Burning(msg.sender, amount);
    }

    /// @notice burn Ubiquity Dollar tokens from specified account
    /// @param account the account to burn from
    /// @param amount the amount to burn
    function burnFrom(
        address account,
        uint256 amount
    )
        public
        override(ERC20Burnable, IERC20Ubiquity)
        onlyBurner
        whenNotPaused // to suppress ? if BURNER_ROLE should do it even paused ?
    {
        _burn(account, amount);
        emit Burning(account, amount);
    }

    // @dev Creates `amount` new tokens for `to`.
<<<<<<< HEAD
    function mint(address to, uint256 amount) public override onlyMinter {
=======
    function mint(
        address to,
        uint256 amount
    ) public override onlyMinter whenNotPaused {
>>>>>>> 0065cd57
        _mint(to, amount);
        emit Minting(to, msg.sender, amount);
    }

    // @dev Pauses all token transfers.
    function pause() public onlyPauser {
        _pause();
    }

    // @dev Unpauses all token transfers.
    function unpause() public onlyPauser {
        _unpause();
    }

    /**
     * @dev Returns the name of the token.
     */
    function name() public view override(ERC20) returns (string memory) {
        return _tokenName;
    }

    /**
     * @dev Returns the symbol of the token, usually a shorter version of the
     * name.
     */
    function symbol() public view override(ERC20) returns (string memory) {
        return _symbol;
    }

    function _beforeTokenTransfer(
        address from,
        address to,
        uint256 amount
    ) internal virtual override(ERC20, ERC20Pausable) {
        super._beforeTokenTransfer(from, to, amount);
    }

    function _transfer(
        address sender,
        address recipient,
        uint256 amount
    ) internal virtual override whenNotPaused {
        super._transfer(sender, recipient, amount);
    }
}<|MERGE_RESOLUTION|>--- conflicted
+++ resolved
@@ -14,11 +14,7 @@
 /// - draft-ERC20 permit
 /// - Ubiquity Manager access control
 contract ERC20Ubiquity is IERC20Ubiquity, ERC20, ERC20Burnable, ERC20Pausable {
-<<<<<<< HEAD
-    UbiquityDollarManager public immutable manager;
-=======
     UbiquityDollarManager public manager;
->>>>>>> 0065cd57
 
     // solhint-disable-next-line var-name-mixedcase
     bytes32 public immutable DOMAIN_SEPARATOR;
@@ -63,15 +59,9 @@
         _;
     }
 
-    constructor(
-<<<<<<< HEAD
-        UbiquityDollarManager _manager,
-=======
-        address _manager,
->>>>>>> 0065cd57
-        string memory name_,
-        string memory symbol_
-    ) ERC20(name_, symbol_) {
+    constructor(address _manager, string memory name_, string memory symbol_)
+        ERC20(name_, symbol_)
+    {
         _tokenName = name_;
         _symbol = symbol_;
         manager = _manager;
@@ -157,17 +147,11 @@
 
     /// @notice burn Ubiquity Dollar tokens from caller
     /// @param amount the amount to burn
-<<<<<<< HEAD
     function burn(uint256 amount)
         public
-        override(ERC20Burnable, IERC20Ubiquity)
+        override (ERC20Burnable, IERC20Ubiquity)
         whenNotPaused
     {
-=======
-    function burn(
-        uint256 amount
-    ) public override(ERC20Burnable, IERC20Ubiquity) whenNotPaused {
->>>>>>> 0065cd57
         super.burn(amount);
         emit Burning(msg.sender, amount);
     }
@@ -189,14 +173,12 @@
     }
 
     // @dev Creates `amount` new tokens for `to`.
-<<<<<<< HEAD
-    function mint(address to, uint256 amount) public override onlyMinter {
-=======
-    function mint(
-        address to,
-        uint256 amount
-    ) public override onlyMinter whenNotPaused {
->>>>>>> 0065cd57
+    function mint(address to, uint256 amount)
+        public
+        override
+        onlyMinter
+        whenNotPaused
+    {
         _mint(to, amount);
         emit Minting(to, msg.sender, amount);
     }
