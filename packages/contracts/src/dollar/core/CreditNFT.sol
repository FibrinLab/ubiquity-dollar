--- conflicted
+++ resolved
@@ -21,16 +21,16 @@
     //ordered list of creditNFT expiries
     StructuredLinkedList.List private _sortedBlockNumbers;
 
-<<<<<<< HEAD
-    event MintedCreditNFTs(address recipient, uint256 expiryBlock, uint256 amount);
-=======
     event MintedCreditNFT(
-        address recipient, uint256 expiryBlock, uint256 amount
+        address recipient,
+        uint256 expiryBlock,
+        uint256 amount
     );
->>>>>>> b6839fb8
 
     event BurnedCreditNFTs(
-        address creditNFTHolder, uint256 expiryBlock, uint256 amount
+        address creditNFTHolder,
+        uint256 expiryBlock,
+        uint256 amount
     );
 
     modifier onlyCreditNFTManager() {
@@ -64,7 +64,8 @@
 
         //update the total supply for that expiry and total outstanding debt
         _tokenSupplies[expiryBlockNumber] =
-            _tokenSupplies[expiryBlockNumber] + (amount);
+            _tokenSupplies[expiryBlockNumber] +
+            (amount);
         _totalOutstandingDebt = _totalOutstandingDebt + (amount);
     }
 
@@ -87,7 +88,8 @@
 
         //update the total supply for that expiry and total outstanding debt
         _tokenSupplies[expiryBlockNumber] =
-            _tokenSupplies[expiryBlockNumber] - (amount);
+            _tokenSupplies[expiryBlockNumber] -
+            (amount);
         _totalOutstandingDebt = _totalOutstandingDebt - (amount);
     }
 
@@ -107,10 +109,10 @@
             } else {
                 //update tally and remove key from blocks and map
                 outstandingDebt =
-                    outstandingDebt - (_tokenSupplies[currentBlockNumber]);
+                    outstandingDebt -
+                    (_tokenSupplies[currentBlockNumber]);
                 _tokenSupplies[currentBlockNumber] = 0;
                 uint256 node = _sortedBlockNumbers.remove(currentBlockNumber);
-                
             }
             currentBlockNumber = _sortedBlockNumbers.popFront();
         }
@@ -128,10 +130,12 @@
                 reachedEndOfExpiredKeys = true;
             } else {
                 outstandingDebt =
-                    outstandingDebt - (_tokenSupplies[currentBlockNumber]);
+                    outstandingDebt -
+                    (_tokenSupplies[currentBlockNumber]);
             }
-            (, currentBlockNumber) =
-                _sortedBlockNumbers.getNextNode(currentBlockNumber);
+            (, currentBlockNumber) = _sortedBlockNumbers.getNextNode(
+                currentBlockNumber
+            );
         }
 
         return outstandingDebt;
