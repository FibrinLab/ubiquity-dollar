--- conflicted
+++ resolved
@@ -12,16 +12,9 @@
     address twapOracleAddress;
     address metaPoolAddress;
 
-<<<<<<< HEAD
     function setUp() public override {
         metaPoolAddress =
             address(new MockMetaPool(dollarTokenAddress, curve3CRVTokenAddress));
-=======
-    function setUp() public {
-        metaPoolAddress = address(
-            new MockMetaPool(dollarTokenAddress, curve3CRVTokenAddress)
-        );
->>>>>>> 0065cd57
         twapOracleAddress = address(
             new TWAPOracleDollar3pool(
                 metaPoolAddress,
