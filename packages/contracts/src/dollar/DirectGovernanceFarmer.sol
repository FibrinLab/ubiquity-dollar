// SPDX-License-Identifier: MIT
pragma solidity 0.8.16;

/**
 * @title Ubiquity.
 * @dev Ubiquity Dollar.
 */

import "@openzeppelin/contracts/token/ERC20/IERC20.sol";
import "@openzeppelin/contracts/token/ERC20/utils/SafeERC20.sol";
import "@openzeppelin/contracts/token/ERC1155/utils/ERC1155Receiver.sol";
import "@openzeppelin/contracts/security/ReentrancyGuard.sol";
import "./interfaces/IDepositZap.sol";
import "./interfaces/IStaking.sol";
import "./interfaces/IStakingShare.sol";
import "./interfaces/IStableSwap3Pool.sol";
import "./core/UbiquityDollarManager.sol";

contract DirectGovernanceFarmer is ReentrancyGuard {
    using SafeERC20 for IERC20;

    address public immutable token2; //USDT decimal 6
    address public immutable token1; //USDC decimal 6
    address public immutable token0; //DAI
    address public immutable ubiquity3PoolLP;
    address public immutable ubiquityDollar;
    address public immutable depositZapUbiquityDollar;

    UbiquityDollarManager public immutable manager;

    event DepositSingle(
        address indexed sender,
        address token,
        uint256 amount,
        uint256 durationWeeks,
        uint256 stakingShareId
    );
    event DepositMulti(
        address indexed sender,
        uint256[4] amounts,
        uint256 durationWeeks,
        uint256 stakingShareId
    );

    event Withdraw(
        address indexed sender,
        uint256 stakingShareId,
        address token,
        uint256 amount
    );
    event WithdrawAll(
        address indexed sender, uint256 stakingShareId, uint256[4] amounts
    );

<<<<<<< HEAD
    constructor(UbiquityDollarManager _manager, address base3Pool, address depositZap) {
        manager = _manager; // 0x4DA97a8b831C345dBe6d16FF7432DF2b7b776d98
=======
    constructor(address _manager, address base3Pool, address depositZap) {
        manager = IUbiquityDollarManager(_manager); // 0x4DA97a8b831C345dBe6d16FF7432DF2b7b776d98
>>>>>>> 0065cd57
        ubiquity3PoolLP = manager.stableSwapMetaPoolAddress(); // 0x20955CB69Ae1515962177D164dfC9522feef567E
        ubiquityDollar = manager.dollarTokenAddress(); // 0x0F644658510c95CB46955e55D7BA9DDa9E9fBEc6
        depositZapUbiquityDollar = depositZap; // 0xA79828DF1850E8a3A3064576f380D90aECDD3359;
        //Ideally, DepositZap contract in CurveFi should have interface to fetch 3 base token, but they do not.
        //Hence fetching 3 token from 3basePool contract, which is 0xbEbc44782C7dB0a1A60Cb6fe97d0b483032FF1C7
        token0 = IStableSwap3Pool(base3Pool).coins(0); //DAI: 0x6B175474E89094C44Da98b954EedeAC495271d0F
        token1 = IStableSwap3Pool(base3Pool).coins(1); //USDC: 0xA0b86991c6218b36c1d19D4a2e9Eb0cE3606eB48
        token2 = IStableSwap3Pool(base3Pool).coins(2); //USDT: 0xdAC17F958D2ee523a2206206994597C13D831ec7
    }

    //TODO create updateConfig method
    /// Needs to check that Operator is Authorized, From is Valid, ID exists
    function onERC1155Received(
        address operator,
        address from,
        uint256 id,
        uint256 value,
        bytes calldata data
    ) public virtual returns (bytes4) {
        // Called when receiving ERC1155 token at staking.
        // operator: Staking contract
        // from: address(0x)
        // id: staking share ID
        // value: 1
        // data: 0x
        // msg.sender: Staking contract
        return this.onERC1155Received.selector;
    }

    /**
     * @dev Deposit into Ubiquity protocol
     * @notice Stable coin (DAI / USDC / USDT / Ubiquity Dollar) => uAD3CRV-f => Ubiquity StakingShare
     * @notice STEP 1 : Change (DAI / USDC / USDT / Ubiquity dollar) to 3CRV at uAD3CRV MetaPool
     * @notice STEP 2 : uAD3CRV-f => Ubiquity StakingShare
     * @param token Token deposited : DAI, USDC, USDT or Ubiquity Dollar
     * @param amount Amount of tokens to deposit (For max: `uint256(-1)`)
     * @param durationWeeks Duration in weeks tokens will be locked (1-208)
     */
    function depositSingle(address token, uint256 amount, uint256 durationWeeks)
        external
        nonReentrant
        returns (uint256 stakingShareId)
    {
        // DAI / USDC / USDT / Ubiquity Dollar
        require(
            isMetaPoolCoin(token),
            "Invalid token: must be DAI, USD Coin, Tether, or Ubiquity Dollar"
        );
        require(amount > 0, "amount must be positive vale");
        require(
            durationWeeks >= 1 && durationWeeks <= 208,
            "duration weeks must be between 1 and 208"
        );

        //Note, due to USDT implementation, normal transferFrom does not work and have an error of "function returned an unexpected amount of data"
        //require(IERC20(token).transferFrom(msg.sender, address(this), amount), "sender cannot transfer specified fund");
        IERC20(token).safeTransferFrom(msg.sender, address(this), amount);

        address staking = manager.stakingContractAddress();
        address stakingShare = manager.stakingShareAddress();

        uint256 lpAmount; //UAD3CRVf
        //[Ubiquity Dollar, DAI, USDC, USDT]
        uint256[4] memory tokenAmounts = [
            token == ubiquityDollar ? amount : 0,
            token == token0 ? amount : 0,
            token == token1 ? amount : 0,
            token == token2 ? amount : 0
        ];

        //STEP1: add DAI, USDC, USDT or Ubiquity Dollar into metapool liquidity and get UAD3CRVf
        IERC20(token).safeIncreaseAllowance(depositZapUbiquityDollar, amount);
        lpAmount = IDepositZap(depositZapUbiquityDollar).add_liquidity(
            ubiquity3PoolLP, tokenAmounts, 0
        );

        //STEP2: stake UAD3CRVf to Staking
        //TODO approve token to be transferred to Staking contract
        IERC20(ubiquity3PoolLP).safeIncreaseAllowance(staking, lpAmount);
        stakingShareId = IStaking(staking).deposit(lpAmount, durationWeeks);

        IStakingShare(stakingShare).safeTransferFrom(
            address(this), msg.sender, stakingShareId, 1, bytes("")
        );
        emit DepositSingle(
            msg.sender, token, amount, durationWeeks, stakingShareId
            );
    }

    /**
     * @dev Deposit into Ubiquity protocol
     * @notice Stable coins (DAI / USDC / USDT / Ubiquity Dollar) => uAD3CRV-f => Ubiquity StakingShare
     * @notice STEP 1 : Change (DAI / USDC / USDT / Ubiquity dollar) to 3CRV at uAD3CRV MetaPool
     * @notice STEP 2 : uAD3CRV-f => Ubiquity StakingShare
     * @param tokenAmounts Amount of tokens to deposit (For max: `uint256(-1)`) it MUST follow this order [Ubiquity Dollar, DAI, USDC, USDT]
     * @param durationWeeks Duration in weeks tokens will be locked (1-208)
     */
    function depositMulti(
        uint256[4] calldata tokenAmounts,
        uint256 durationWeeks
    ) external nonReentrant returns (uint256 stakingShareId) {
        // at least one should be non zero Ubiquity Dollar / DAI / USDC / USDT
        require(
            tokenAmounts[0] > 0 || tokenAmounts[1] > 0 || tokenAmounts[2] > 0
                || tokenAmounts[3] > 0,
            "amounts==0"
        );
        require(
            durationWeeks >= 1 && durationWeeks <= 208,
            "duration weeks must be between 1 and 208"
        );
        if (tokenAmounts[0] > 0) {
            IERC20(ubiquityDollar).safeTransferFrom(
                msg.sender, address(this), tokenAmounts[0]
            );
            IERC20(ubiquityDollar).safeIncreaseAllowance(
                depositZapUbiquityDollar, tokenAmounts[0]
            );
        }
        if (tokenAmounts[1] > 0) {
            IERC20(token0).safeTransferFrom(
                msg.sender, address(this), tokenAmounts[1]
            );
            IERC20(token0).safeIncreaseAllowance(
                depositZapUbiquityDollar, tokenAmounts[1]
            );
        }
        //Note, due to USDT implementation, normal transferFrom does not work and have an error of "function returned an unexpected amount of data"
        //require(IERC20(token).transferFrom(msg.sender, address(this), amount), "sender cannot transfer specified fund");
        if (tokenAmounts[2] > 0) {
            IERC20(token1).safeTransferFrom(
                msg.sender, address(this), tokenAmounts[2]
            );
            IERC20(token1).safeIncreaseAllowance(
                depositZapUbiquityDollar, tokenAmounts[2]
            );
        }
        if (tokenAmounts[3] > 0) {
            IERC20(token2).safeTransferFrom(
                msg.sender, address(this), tokenAmounts[3]
            );
            IERC20(token2).safeIncreaseAllowance(
                depositZapUbiquityDollar, tokenAmounts[3]
            );
        }
        address staking = manager.stakingContractAddress();
        address stakingShare = manager.stakingShareAddress();

        uint256 lpAmount; //UAD3CRVf

        //STEP1: add DAI, USDC, USDT or Ubiquity Dollar into metapool liquidity and get UAD3CRVf

        lpAmount = IDepositZap(depositZapUbiquityDollar).add_liquidity(
            ubiquity3PoolLP, tokenAmounts, 0
        );

        //STEP2: stake UAD3CRVf to Staking
        //TODO approve token to be transferred to Staking contract
        IERC20(ubiquity3PoolLP).safeIncreaseAllowance(staking, lpAmount);
        stakingShareId = IStaking(staking).deposit(lpAmount, durationWeeks);

        IStakingShare(stakingShare).safeTransferFrom(
            address(this), msg.sender, stakingShareId, 1, bytes("")
        );
        emit DepositMulti(
            msg.sender, tokenAmounts, durationWeeks, stakingShareId
            );
    }

    /**
     * @dev Withdraw from Ubiquity protocol
     * @notice Ubiquity StakingShare => uAD3CRV-f  => stable coin (DAI / USDC / USDT / Ubiquity Dollar)
     * @notice STEP 1 : Ubiquity StakingShare  => uAD3CRV-f
     * @notice STEP 2 : uAD3CRV-f => stable coin (DAI / USDC / USDT / Ubiquity Dollar)
     * @param stakingShareId Staking Share Id to withdraw
     */

    function withdraw(
        uint256 stakingShareId
    ) external nonReentrant returns (uint256[4] memory tokenAmounts) {
        address staking = manager.stakingContractAddress();
        address stakingShare = manager.stakingShareAddress();

        uint256[] memory stakingShareIds =
            IStakingShare(stakingShare).holderTokens(msg.sender);
        //Need to verify msg.sender by holderToken history.
        //stake.minter is this contract address so that cannot use it for verification.
        require(isIdIncluded(stakingShareIds, stakingShareId), "!bond owner");

        //transfer bondingShare NFT token from msg.sender to this address
        IStakingShare(stakingShare).safeTransferFrom(
            msg.sender, address(this), stakingShareId, 1, "0x"
        );

        // Get Stake
        IStakingShare.Stake memory stake =
            IStakingShare(stakingShare).getStake(stakingShareId);

        // STEP 1 : Withdraw Ubiquity Staking Shares to get back uAD3CRV-f LPs
        //address staking = ubiquityManager.stakingContractAddress();
        IStakingShare(stakingShare).setApprovalForAll(staking, true);
        IStaking(staking).removeLiquidity(stake.lpAmount, stakingShareId);
        IStakingShare(stakingShare).setApprovalForAll(staking, false);

        uint256 lpTokenAmount = IERC20(ubiquity3PoolLP).balanceOf(address(this));
        uint256 governanceTokenAmount =
            IERC20(manager.governanceTokenAddress()).balanceOf(address(this));

        // STEP2 : Withdraw  3Crv LPs from meta pool to get back Ubiquity Dollar, DAI, USDC or USDT

        IERC20(ubiquity3PoolLP).approve(depositZapUbiquityDollar, lpTokenAmount);
        tokenAmounts = IDepositZap(depositZapUbiquityDollar).remove_liquidity(
            ubiquity3PoolLP,
            lpTokenAmount,
            [uint256(0), uint256(0), uint256(0), uint256(0)]
        ); //[Ubiquity Dollar, DAI, USDC, USDT]
        IERC20(ubiquityDollar).safeTransfer(msg.sender, tokenAmounts[0]);
        IERC20(token0).safeTransfer(msg.sender, tokenAmounts[1]);
        IERC20(token1).safeTransfer(msg.sender, tokenAmounts[2]);
        IERC20(token2).safeTransfer(msg.sender, tokenAmounts[3]);
        IERC20(manager.governanceTokenAddress()).safeTransfer(
            msg.sender, governanceTokenAmount
        );

        emit WithdrawAll(msg.sender, stakingShareId, tokenAmounts);
    }

    /**
     * @dev Withdraw from Ubiquity protocol
     * @notice Ubiquity StakingShare => uAD3CRV-f  => stable coin (DAI / USDC / USDT / Ubiquity Dollar)
     * @notice STEP 1 : Ubiquity StakingShare  => uAD3CRV-f
     * @notice STEP 2 : uAD3CRV-f => stable coin (DAI / USDC / USDT / Ubiquity Dollar)
     * @param stakingShareId Staking Share Id to withdraw
     * @param token Token to withdraw to : DAI, USDC, USDT, 3CRV or Ubiquity Dollar
     */
    function withdraw(
        uint256 stakingShareId,
        address token
    ) external nonReentrant returns (uint256 tokenAmount) {
        // DAI / USDC / USDT / Ubiquity Dollar
        require(
            isMetaPoolCoin(token),
            "Invalid token: must be DAI, USD Coin, Tether, or Ubiquity Dollar"
        );
        address staking = manager.stakingContractAddress();
        address stakingShare = manager.stakingShareAddress();

        uint256[] memory stakingShareIds =
            IStakingShare(stakingShare).holderTokens(msg.sender);
        //Need to verify msg.sender by holderToken history.
        //stake.minter is this contract address so that cannot use it for verification.
        require(
            isIdIncluded(stakingShareIds, stakingShareId),
            "sender is not true bond owner"
        );

        //transfer bondingShare NFT token from msg.sender to this address
        IStakingShare(stakingShare).safeTransferFrom(
            msg.sender, address(this), stakingShareId, 1, "0x"
        );

        // Get Stake
        IStakingShare.Stake memory stake =
            IStakingShare(stakingShare).getStake(stakingShareId);

        // STEP 1 : Withdraw Ubiquity Staking Shares to get back uAD3CRV-f LPs
        //address staking = ubiquityManager.stakingContractAddress();
        IStakingShare(stakingShare).setApprovalForAll(staking, true);
        IStaking(staking).removeLiquidity(stake.lpAmount, stakingShareId);
        IStakingShare(stakingShare).setApprovalForAll(staking, false);

        uint256 lpTokenAmount = IERC20(ubiquity3PoolLP).balanceOf(address(this));
        uint256 governanceTokenAmount =
            IERC20(manager.governanceTokenAddress()).balanceOf(address(this));

        // STEP2 : Withdraw  3Crv LPs from meta pool to get back Ubiquity Dollar, DAI, USDC or USDT
        uint128 tokenIndex = token == ubiquityDollar
            ? 0
            : (token == token0 ? 1 : (token == token1 ? 2 : 3));
        require(
            IERC20(ubiquity3PoolLP).approve(
                depositZapUbiquityDollar, lpTokenAmount
            )
        );
        tokenAmount = IDepositZap(depositZapUbiquityDollar)
            .remove_liquidity_one_coin(
            ubiquity3PoolLP, lpTokenAmount, int128(tokenIndex), 0
        ); //[UAD, DAI, USDC, USDT]

        IERC20(token).safeTransfer(msg.sender, tokenAmount);
        IERC20(manager.governanceTokenAddress()).safeTransfer(
            msg.sender, governanceTokenAmount
        );

        emit Withdraw(msg.sender, stakingShareId, token, tokenAmount);
    }

    function isIdIncluded(
        uint256[] memory idList,
        uint256 id
    ) internal pure returns (bool) {
        for (uint256 i = 0; i < idList.length; i++) {
            if (idList[i] == id) {
                return true;
            }
        }
        return false;
    }

    function isMetaPoolCoin(address token) public view returns (bool) {
        return (
            token == token2 || 
            token == token1 || 
            token == token0 || 
            token == ubiquityDollar
        );
    }
}<|MERGE_RESOLUTION|>--- conflicted
+++ resolved
@@ -52,13 +52,8 @@
         address indexed sender, uint256 stakingShareId, uint256[4] amounts
     );
 
-<<<<<<< HEAD
     constructor(UbiquityDollarManager _manager, address base3Pool, address depositZap) {
         manager = _manager; // 0x4DA97a8b831C345dBe6d16FF7432DF2b7b776d98
-=======
-    constructor(address _manager, address base3Pool, address depositZap) {
-        manager = IUbiquityDollarManager(_manager); // 0x4DA97a8b831C345dBe6d16FF7432DF2b7b776d98
->>>>>>> 0065cd57
         ubiquity3PoolLP = manager.stableSwapMetaPoolAddress(); // 0x20955CB69Ae1515962177D164dfC9522feef567E
         ubiquityDollar = manager.dollarTokenAddress(); // 0x0F644658510c95CB46955e55D7BA9DDa9E9fBEc6
         depositZapUbiquityDollar = depositZap; // 0xA79828DF1850E8a3A3064576f380D90aECDD3359;
