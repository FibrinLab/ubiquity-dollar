// SPDX-License-Identifier: MIT
pragma solidity ^0.8.3;

<<<<<<< HEAD
import "../../src/dollar/core/UbiquityDollarManager.sol";
import "../../src/dollar/core/UbiquityGovernanceToken.sol";
import "../../src/dollar/core/CreditRedemptionCalculator.sol";
import "../../src/dollar/core/CreditNFTRedemptionCalculator.sol";
import "../../src/dollar/core/DollarMintCalculator.sol";
import "../../src/dollar/core/DollarMintExcess.sol";
import "../../src/dollar/core/CreditNFTManager.sol";
import "../../src/dollar/mocks/MockCreditNFT.sol";
import "../../src/dollar/mocks/MockDollarToken.sol";
import "../../src/dollar/mocks/MockTWAPOracleDollar3pool.sol";
import "../../src/dollar/mocks/MockCreditToken.sol";
=======
import {UbiquityDollarManager} from "../../src/dollar/core/UbiquityDollarManager.sol";
import {UbiquityGovernanceToken} from "../../src/dollar/core/UbiquityGovernanceToken.sol";
import {CreditRedemptionCalculator} from "../../src/dollar/core/CreditRedemptionCalculator.sol";
import {CreditNFTRedemptionCalculator} from "../../src/dollar/core/CreditNFTRedemptionCalculator.sol";
import {DollarMintCalculator} from "../../src/dollar/core/DollarMintCalculator.sol";
import {DollarMintExcess} from "../../src/dollar/core/DollarMintExcess.sol";
import {MockCreditNFT} from "../../src/dollar/mocks/MockCreditNFT.sol";
import {MockDollarToken} from "../../src/dollar/mocks/MockDollarToken.sol";
import {MockTWAPOracleDollar3pool} from "../../src/dollar/mocks/MockTWAPOracleDollar3pool.sol";
import {MockCreditToken} from "../../src/dollar/mocks/MockCreditToken.sol";
>>>>>>> 0065cd57

import "forge-std/Test.sol";
import "forge-std/console.sol";

contract MockCreditNFTRedemptionCalculator {
    constructor() {}

    function getCreditNFTAmount(
        uint256 dollarsToBurn
    ) external pure returns (uint256) {
        return dollarsToBurn;
    }
}

abstract contract LocalTestHelper is Test {
    address public constant NATIVE_ASSET = address(0);

    address public admin = address(0x123abc);
    address public treasuryAddress = address(0x111222333);

<<<<<<< HEAD
    UbiquityDollarManager manager;
    MockCreditNFT creditNFT;
    MockDollarToken dollarToken;
    MockTWAPOracleDollar3pool twapOracle;
    UbiquityGovernanceToken governanceToken;
    MockCreditNFTRedemptionCalculator creditNFTRedemptionCalculator;
    MockCreditToken creditToken;
    CreditRedemptionCalculator creditRedemptionCalculator;
    DollarMintCalculator dollarMintCalculator;
    CreditNFTManager creditNFTManager;
    DollarMintExcess dollarMintExcess;

    function setUp() public virtual {
        manager = new UbiquityDollarManager(admin);
=======
    function helpers_deployUbiquityDollarManager() public returns (address) {
        UbiquityDollarManager _manager = new UbiquityDollarManager(admin);
>>>>>>> 0065cd57

        vm.startPrank(admin);
        // deploy credit NFT token
        creditNFT = new MockCreditNFT(100);
        manager.setCreditNFTAddress(address(creditNFT));

        // deploy dollar token
        dollarToken = new MockDollarToken(10000e18);
        manager.setDollarTokenAddress(address(dollarToken));

        // deploy twapPrice oracle
<<<<<<< HEAD
        twapOracle = new MockTWAPOracleDollar3pool(
            address(0x100),
            address(dollarToken),
=======
        MockTWAPOracleDollar3pool _twapOracle = new MockTWAPOracleDollar3pool(
            address(0x100),
            address(_dollarToken),
>>>>>>> 0065cd57
            address(0x101),
            100,
            100
        );
<<<<<<< HEAD
        manager.setTwapOracleAddress(address(twapOracle));

        // deploy governance token
        governanceToken = new UbiquityGovernanceToken(manager);
        manager.setGovernanceTokenAddress(address(governanceToken));

        // deploy CreditNFTRedemptionCalculator
        creditNFTRedemptionCalculator = new MockCreditNFTRedemptionCalculator();
        manager.setCreditNFTCalculatorAddress(
            address(creditNFTRedemptionCalculator)
=======
        _manager.setTwapOracleAddress(address(_twapOracle));

        // deploy governance token
        UbiquityGovernanceToken _governanceToken = new UbiquityGovernanceToken(
            address(_manager)
        );
        _manager.setGovernanceTokenAddress(address(_governanceToken));

        // deploy CreditNFTRedemptionCalculator
        MockCreditNFTRedemptionCalculator _creditNFTRedemptionCalculator = new MockCreditNFTRedemptionCalculator();
        _manager.setCreditNFTCalculatorAddress(
            address(_creditNFTRedemptionCalculator)
>>>>>>> 0065cd57
        );

        // deploy credit token
        creditToken = new MockCreditToken(0);
        manager.setCreditTokenAddress(address(creditToken));

        // deploy CreditRedemptionCalculator
<<<<<<< HEAD
        creditRedemptionCalculator = new CreditRedemptionCalculator(
            manager
        );
        manager.setCreditCalculatorAddress(address(creditRedemptionCalculator));

        // deploy DollarMintCalculator
        dollarMintCalculator = new DollarMintCalculator(manager);
        manager.setDollarMintCalculatorAddress(address(dollarMintCalculator));

        // deploy CreditNFTManager
        creditNFTManager = new CreditNFTManager(manager, 100);

        dollarMintExcess = new DollarMintExcess(manager);
        manager.setExcessDollarsDistributor(
            address(creditNFTManager),
            address(dollarMintExcess)
        );
=======
        CreditRedemptionCalculator _creditRedemptionCalculator = new CreditRedemptionCalculator(
                address(_manager)
            );
        _manager.setCreditCalculatorAddress(
            address(_creditRedemptionCalculator)
        );

        // deploy DollarMintCalculator
        DollarMintCalculator _dollarMintCalculator = new DollarMintCalculator(
            address(_manager)
        );
        _manager.setDollarMintCalculatorAddress(address(_dollarMintCalculator));
>>>>>>> 0065cd57

        // set treasury address
        manager.setTreasuryAddress(treasuryAddress);

        vm.stopPrank();
    }
}<|MERGE_RESOLUTION|>--- conflicted
+++ resolved
@@ -1,19 +1,6 @@
 // SPDX-License-Identifier: MIT
 pragma solidity ^0.8.3;
 
-<<<<<<< HEAD
-import "../../src/dollar/core/UbiquityDollarManager.sol";
-import "../../src/dollar/core/UbiquityGovernanceToken.sol";
-import "../../src/dollar/core/CreditRedemptionCalculator.sol";
-import "../../src/dollar/core/CreditNFTRedemptionCalculator.sol";
-import "../../src/dollar/core/DollarMintCalculator.sol";
-import "../../src/dollar/core/DollarMintExcess.sol";
-import "../../src/dollar/core/CreditNFTManager.sol";
-import "../../src/dollar/mocks/MockCreditNFT.sol";
-import "../../src/dollar/mocks/MockDollarToken.sol";
-import "../../src/dollar/mocks/MockTWAPOracleDollar3pool.sol";
-import "../../src/dollar/mocks/MockCreditToken.sol";
-=======
 import {UbiquityDollarManager} from "../../src/dollar/core/UbiquityDollarManager.sol";
 import {UbiquityGovernanceToken} from "../../src/dollar/core/UbiquityGovernanceToken.sol";
 import {CreditRedemptionCalculator} from "../../src/dollar/core/CreditRedemptionCalculator.sol";
@@ -24,7 +11,6 @@
 import {MockDollarToken} from "../../src/dollar/mocks/MockDollarToken.sol";
 import {MockTWAPOracleDollar3pool} from "../../src/dollar/mocks/MockTWAPOracleDollar3pool.sol";
 import {MockCreditToken} from "../../src/dollar/mocks/MockCreditToken.sol";
->>>>>>> 0065cd57
 
 import "forge-std/Test.sol";
 import "forge-std/console.sol";
@@ -45,7 +31,6 @@
     address public admin = address(0x123abc);
     address public treasuryAddress = address(0x111222333);
 
-<<<<<<< HEAD
     UbiquityDollarManager manager;
     MockCreditNFT creditNFT;
     MockDollarToken dollarToken;
@@ -60,10 +45,6 @@
 
     function setUp() public virtual {
         manager = new UbiquityDollarManager(admin);
-=======
-    function helpers_deployUbiquityDollarManager() public returns (address) {
-        UbiquityDollarManager _manager = new UbiquityDollarManager(admin);
->>>>>>> 0065cd57
 
         vm.startPrank(admin);
         // deploy credit NFT token
@@ -75,20 +56,13 @@
         manager.setDollarTokenAddress(address(dollarToken));
 
         // deploy twapPrice oracle
-<<<<<<< HEAD
         twapOracle = new MockTWAPOracleDollar3pool(
             address(0x100),
             address(dollarToken),
-=======
-        MockTWAPOracleDollar3pool _twapOracle = new MockTWAPOracleDollar3pool(
-            address(0x100),
-            address(_dollarToken),
->>>>>>> 0065cd57
             address(0x101),
             100,
             100
         );
-<<<<<<< HEAD
         manager.setTwapOracleAddress(address(twapOracle));
 
         // deploy governance token
@@ -99,20 +73,6 @@
         creditNFTRedemptionCalculator = new MockCreditNFTRedemptionCalculator();
         manager.setCreditNFTCalculatorAddress(
             address(creditNFTRedemptionCalculator)
-=======
-        _manager.setTwapOracleAddress(address(_twapOracle));
-
-        // deploy governance token
-        UbiquityGovernanceToken _governanceToken = new UbiquityGovernanceToken(
-            address(_manager)
-        );
-        _manager.setGovernanceTokenAddress(address(_governanceToken));
-
-        // deploy CreditNFTRedemptionCalculator
-        MockCreditNFTRedemptionCalculator _creditNFTRedemptionCalculator = new MockCreditNFTRedemptionCalculator();
-        _manager.setCreditNFTCalculatorAddress(
-            address(_creditNFTRedemptionCalculator)
->>>>>>> 0065cd57
         );
 
         // deploy credit token
@@ -120,7 +80,6 @@
         manager.setCreditTokenAddress(address(creditToken));
 
         // deploy CreditRedemptionCalculator
-<<<<<<< HEAD
         creditRedemptionCalculator = new CreditRedemptionCalculator(
             manager
         );
@@ -138,20 +97,6 @@
             address(creditNFTManager),
             address(dollarMintExcess)
         );
-=======
-        CreditRedemptionCalculator _creditRedemptionCalculator = new CreditRedemptionCalculator(
-                address(_manager)
-            );
-        _manager.setCreditCalculatorAddress(
-            address(_creditRedemptionCalculator)
-        );
-
-        // deploy DollarMintCalculator
-        DollarMintCalculator _dollarMintCalculator = new DollarMintCalculator(
-            address(_manager)
-        );
-        _manager.setDollarMintCalculatorAddress(address(_dollarMintCalculator));
->>>>>>> 0065cd57
 
         // set treasury address
         manager.setTreasuryAddress(treasuryAddress);
