import { BigNumber } from "ethers";
import { useState } from "react";

import { ensureERC20Allowance } from "@/lib/contracts-shortcuts";
import { safeParseEther } from "@/lib/utils";
import { formatEther } from "@/lib/format";
import { PositiveNumberInput, Button } from "@/ui";
import { ERC20 } from "@/dollar-types";
import { useBalances, useDeployedContracts, useManagerManaged, useSigner, useTransactionLogger, useWalletAddress } from "@/lib/hooks";

const DebtCouponDeposit = () => {
  const [walletAddress] = useWalletAddress();
  const signer = useSigner();
  const [balances, refreshBalances] = useBalances();
  const [, doTransaction, doingTransaction] = useTransactionLogger();
  const deployedContracts = useDeployedContracts();
  const managedContracts = useManagerManaged();

  const [inputVal, setInputVal] = useState("");
  const [expectedDebtCoupon, setExpectedDebtCoupon] = useState<BigNumber | null>(null);

  if (!walletAddress || !signer) {
    return <span>Connnect wallet</span>;
  }

  if (!balances || !managedContracts || !deployedContracts) {
    return <span>Loading...</span>;
  }

  const depositDollarForDebtCoupons = async (amount: BigNumber) => {
    const { debtCouponManager } = deployedContracts;
    await ensureERC20Allowance("uAD -> DebtCouponManager", (managedContracts.uad as unknown) as ERC20, amount, signer, debtCouponManager.address);
    await (await debtCouponManager.connect(signer).exchangeDollarsForDebtCoupons(amount)).wait();
    refreshBalances();
  };

  const handleBurn = async () => {
    const amount = extractValidAmount();
    if (amount) {
      doTransaction("Burning uAD...", async () => {
        setInputVal("");
        await depositDollarForDebtCoupons(amount);
      });
    }
  };

  const handleInput = async (val: string) => {
    setInputVal(val);
    const amount = extractValidAmount(val);
    if (amount) {
      setExpectedDebtCoupon(null);
      setExpectedDebtCoupon(await managedContracts.coupon.connect(signer).getCouponAmount(amount));
    }
  };

  const extractValidAmount = (val: string = inputVal): null | BigNumber => {
    const amount = safeParseEther(val);
    return amount && amount.gt(BigNumber.from(0)) && amount.lte(balances.uad) ? amount : null;
  };

  const submitEnabled = !!(extractValidAmount() && !doingTransaction);

  return (
<<<<<<< HEAD
    <>
      <div className="flex flex-col">
        <PositiveNumberInput value={inputVal} onChange={handleInput} placeholder="uAD Amount" />
        <button className="btn-primary" onClick={handleBurn} disabled={!submitEnabled}>
          Redeem uAD for uCR-NFT
        </button>
      </div>
      {expectedDebtCoupon && inputVal && <p>expected uCR-NFT {formatEther(expectedDebtCoupon)}</p>}
    </>
=======
    <div className="grid gap-4">
      <PositiveNumberInput value={inputVal} onChange={handleInput} placeholder="uAD Amount" />
      <Button onClick={handleBurn} disabled={!submitEnabled}>
        Redeem uAD for uCR-NFT
      </Button>
      {expectedDebtCoupon && inputVal && <p>expected uCR-NFT {formatEther(expectedDebtCoupon)}</p>}
    </div>
>>>>>>> 66dc18c3
  );
};

export default DebtCouponDeposit;<|MERGE_RESOLUTION|>--- conflicted
+++ resolved
@@ -61,17 +61,6 @@
   const submitEnabled = !!(extractValidAmount() && !doingTransaction);
 
   return (
-<<<<<<< HEAD
-    <>
-      <div className="flex flex-col">
-        <PositiveNumberInput value={inputVal} onChange={handleInput} placeholder="uAD Amount" />
-        <button className="btn-primary" onClick={handleBurn} disabled={!submitEnabled}>
-          Redeem uAD for uCR-NFT
-        </button>
-      </div>
-      {expectedDebtCoupon && inputVal && <p>expected uCR-NFT {formatEther(expectedDebtCoupon)}</p>}
-    </>
-=======
     <div className="grid gap-4">
       <PositiveNumberInput value={inputVal} onChange={handleInput} placeholder="uAD Amount" />
       <Button onClick={handleBurn} disabled={!submitEnabled}>
@@ -79,7 +68,6 @@
       </Button>
       {expectedDebtCoupon && inputVal && <p>expected uCR-NFT {formatEther(expectedDebtCoupon)}</p>}
     </div>
->>>>>>> 66dc18c3
   );
 };
 
