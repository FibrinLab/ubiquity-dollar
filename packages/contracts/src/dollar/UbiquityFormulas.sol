--- conflicted
+++ resolved
@@ -16,19 +16,11 @@
     /// @notice shares = (1 + multiplier * weeks^3/2) * uLP
     //          D32 = D^3/2
     //          S = m * D32 * A + A
-<<<<<<< HEAD
-    function durationMultiply(uint256 uLP, uint256 weeks_, uint256 multiplier)
-        public
-        pure
-        returns (uint256 shares)
-    {
-=======
     function durationMultiply(
         uint256 _uLP,
         uint256 _weeks,
         uint256 _multiplier
     ) public pure returns (uint256 _shares) {
->>>>>>> 0065cd57
         bytes16 unit = uint256(1 ether).fromUInt();
         bytes16 d = weeks_.fromUInt();
         bytes16 d32 = (d.mul(d).mul(d)).sqrt();
@@ -110,22 +102,13 @@
     // nM = M * C / A
     // A = ( 1 + abs( 1 - P)))
     // 5 >= multiplier >= 0.2
-<<<<<<< HEAD
-    function governanceMultiply(uint256 multiplier, uint256 price)
+    function governanceMultiply(uint256 _multiplier, uint256 _price)
         public
         pure
-        returns (uint256 newMultiplier)
+        returns (uint256 _newMultiplier)
     {
-        bytes16 m = multiplier.fromUInt();
-        bytes16 p = price.fromUInt();
-=======
-    function governanceMultiply(
-        uint256 _multiplier,
-        uint256 _price
-    ) public pure returns (uint256 _newMultiplier) {
         bytes16 m = _multiplier.fromUInt();
         bytes16 p = _price.fromUInt();
->>>>>>> 0065cd57
         bytes16 c = uint256(105 * 1e16).fromUInt(); // 1.05
         bytes16 u = uint256(1e18).fromUInt(); // 1
         bytes16 a = u.add(u.sub(p).abs()); // 1 + abs( 1 - P )
