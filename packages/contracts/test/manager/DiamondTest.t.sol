--- conflicted
+++ resolved
@@ -16,16 +16,10 @@
     }
 
     function testFacetsHaveCorrectSelectors() public {
-<<<<<<< HEAD
-        for (uint256 i = 0; i < facetAddressList.length; i++) {
-            bytes4[] memory fromLoupeFacet =
-                ILoupe.facetFunctionSelectors(facetAddressList[i]);
-=======
         for (uint i = 0; i < facetAddressList.length; i++) {
             bytes4[] memory fromLoupeFacet = ILoupe.facetFunctionSelectors(
                 facetAddressList[i]
             );
->>>>>>> 0065cd57
             if (compareStrings(facetNames[i], "DiamondCutFacet")) {
                 assertTrue(
                     sameMembers(fromLoupeFacet, selectorsOfDiamondCutFacet)
@@ -39,67 +33,30 @@
                     sameMembers(fromLoupeFacet, selectorsOfOwnershipFacet)
                 );
             } else if (compareStrings(facetNames[i], "ManagerFacet")) {
-<<<<<<< HEAD
-                assertTrue(sameMembers(fromLoupeFacet, selectorsOfManagerFacet));
-=======
                 assertTrue(
                     sameMembers(fromLoupeFacet, selectorsOfManagerFacet)
                 );
->>>>>>> 0065cd57
             }
         }
     }
 
     function testSelectorsAssociatedWithCorrectFacet() public {
-<<<<<<< HEAD
-        for (uint256 i = 0; i < facetAddressList.length; i++) {
-            if (compareStrings(facetNames[i], "DiamondCutFacet")) {
-                for (uint256 j = 0; j < selectorsOfDiamondCutFacet.length; j++)
-                {
-=======
         for (uint i = 0; i < facetAddressList.length; i++) {
-            if (compareStrings(facetNames[i], "DiamondCutFacet")) {
+            if(compareStrings(facetNames[i], 'DiamondCutFacet')) {
                 for (uint j = 0; j < selectorsOfDiamondCutFacet.length; j++) {
->>>>>>> 0065cd57
-                    assertEq(
-                        facetAddressList[i],
-                        ILoupe.facetAddress(selectorsOfDiamondCutFacet[j])
-                    );
+                    assertEq(facetAddressList[i], ILoupe.facetAddress(selectorsOfDiamondCutFacet[j]));
                 }
-            } else if (compareStrings(facetNames[i], "DiamondLoupeFacet")) {
-<<<<<<< HEAD
-                for (
-                    uint256 j = 0; j < selectorsOfDiamondLoupeFacet.length; j++
-                ) {
-=======
+            } else if (compareStrings(facetNames[i], 'DiamondLoupeFacet')) {
                 for (uint j = 0; j < selectorsOfDiamondLoupeFacet.length; j++) {
->>>>>>> 0065cd57
-                    assertEq(
-                        facetAddressList[i],
-                        ILoupe.facetAddress(selectorsOfDiamondLoupeFacet[j])
-                    );
+                    assertEq(facetAddressList[i], ILoupe.facetAddress(selectorsOfDiamondLoupeFacet[j]));
                 }
-            } else if (compareStrings(facetNames[i], "OwnershipFacet")) {
-<<<<<<< HEAD
-                for (uint256 j = 0; j < selectorsOfOwnershipFacet.length; j++) {
-=======
+            } else if (compareStrings(facetNames[i], 'OwnershipFacet')) {
                 for (uint j = 0; j < selectorsOfOwnershipFacet.length; j++) {
->>>>>>> 0065cd57
-                    assertEq(
-                        facetAddressList[i],
-                        ILoupe.facetAddress(selectorsOfOwnershipFacet[j])
-                    );
+                    assertEq(facetAddressList[i], ILoupe.facetAddress(selectorsOfOwnershipFacet[j]));
                 }
-            } else if (compareStrings(facetNames[i], "ManagerFacet")) {
-<<<<<<< HEAD
-                for (uint256 j = 0; j < selectorsOfManagerFacet.length; j++) {
-=======
+            } else if (compareStrings(facetNames[i], 'ManagerFacet')) {
                 for (uint j = 0; j < selectorsOfManagerFacet.length; j++) {
->>>>>>> 0065cd57
-                    assertEq(
-                        facetAddressList[i],
-                        ILoupe.facetAddress(selectorsOfManagerFacet[j])
-                    );
+                    assertEq(facetAddressList[i], ILoupe.facetAddress(selectorsOfManagerFacet[j]));
                 }
             }
         }
