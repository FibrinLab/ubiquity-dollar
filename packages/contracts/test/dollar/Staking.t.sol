// SPDX-License-Identifier: MIT
pragma solidity ^0.8.3;

import "@openzeppelin/contracts/token/ERC20/IERC20.sol";
import "../helpers/LiveTestHelper.sol";

contract ZeroState is LiveTestHelper {
    event PriceReset(
        address _tokenWithdrawn,
        uint256 _amountWithdrawn,
        uint256 _amountTransferred
    );

    event Deposit(
        address indexed _user,
        uint256 indexed _id,
        uint256 _lpAmount,
        uint256 _stakingShareAmount,
        uint256 _weeks,
        uint256 _endBlock
    );
    event RemoveLiquidityFromStake(
        address indexed _user,
        uint256 indexed _id,
        uint256 _lpAmount,
        uint256 _lpAmountTransferred,
        uint256 _lpRewards,
        uint256 _stakingShareAmount
    );

    event AddLiquidityFromStake(
        address indexed _user,
        uint256 indexed _id,
        uint256 _lpAmount,
        uint256 _stakingShareAmount
    );

    event StakingDiscountMultiplierUpdated(uint256 _stakingDiscountMultiplier);
    event BlockCountInAWeekUpdated(uint256 _blockCountInAWeek);

    event Migrated(
        address indexed _user,
        uint256 indexed _id,
        uint256 _lpsAmount,
        uint256 _sharesAmount,
        uint256 _weeks
    );
    event DustSent(address _to, address token, uint256 amount);
    event ProtocolTokenAdded(address _token);
    event ProtocolTokenRemoved(address _token);

    address[] ogs;
    address[] ogsEmpty;
    uint256[] balances;
    uint256[] lockup;

    function setUp() public virtual override {
        super.setUp();
        deal(address(metapool), fourthAccount, 1000e18);
        ogs.push(secondAccount);
        ogs.push(thirdAccount);
        balances.push(1);
        balances.push(1);
        lockup.push(1);
        lockup.push(1);
    }
}

contract RemoteZeroStateTest is ZeroState {
    using stdStorage for StdStorage;

    function testAddUserToMigrate(uint256 x, uint256 y) public {
        x = bound(x, 1, 2 ** 128 - 1);
        y = bound(y, 1, 208);
        console.logUint(x);
        console.logUint(y);

        vm.prank(admin);
        vm.record();
        staking.addUserToMigrate(fourthAccount, x, y);

        (bytes32[] memory reads, bytes32[] memory writes) = vm.accesses(
            address(staking)
        );

        address checkAddress = address(
            bytes20(vm.load(address(staking), writes[1]) << 96)
        );
        uint256 checkLP = uint256(vm.load(address(staking), writes[3]));
        uint256 checkWeeks = uint256(vm.load(address(staking), writes[6]));

        assertEq(fourthAccount, checkAddress);
        assertEq(x, checkLP);
        assertEq(y, checkWeeks);
    }

    function testCannotDeployEmptyAddress() public {
        vm.expectRevert("address array empty");
<<<<<<< HEAD
        Staking broken = new Staking(manager,
            stakingFormulas,
=======
        Staking broken = new Staking(
            address(manager),
            address(stakingFormulas),
>>>>>>> 0065cd57
            ogsEmpty,
            balances,
            lockup
        );
    }

    function testCannotDeployDifferentLength1() public {
        balances.push(1);
        vm.expectRevert("balances array not same length");
        Staking broken = new Staking(
            manager,
            stakingFormulas,
            ogs,
            balances,
            lockup
        );
    }

    function testCannotDeployDifferentLength2() public {
        lockup.push(1);
        vm.expectRevert("weeks array not same length");
        Staking broken = new Staking(
            manager,
            stakingFormulas,
            ogs,
            balances,
            lockup
        );
    }

    function testSetMigrator() public {
        vm.prank(admin);
        staking.setMigrator(secondAccount);
        assertEq(secondAccount, staking.migrator());
    }

    function testSetMigrating() public {
        assertEq(true, staking.migrating());
        vm.prank(admin);
        staking.setMigrating(false);
        assertEq(false, staking.migrating());
    }

    function testSetStakingFormula() public {
        assertEq(
            bytes20(address(stakingFormulas)),
            bytes20(address(staking.stakingFormulas()))
        );
        vm.startPrank(admin);
        StakingFormulas steak = new StakingFormulas();
        staking.setStakingFormulas(steak);
        vm.stopPrank();

        assertEq(
<<<<<<< HEAD
            bytes20(address(steak)), bytes20(address(staking.stakingFormulas()))
=======
            bytes20(secondAccount),
            bytes20(staking.stakingFormulasAddress())
>>>>>>> 0065cd57
        );
    }

    function testAddProtocolToken() public {
        vm.expectEmit(true, false, false, true);
        emit ProtocolTokenAdded(address(DAI));
        vm.prank(admin);
        staking.addProtocolToken(address(DAI));
    }

    function testSetStakingDiscountMultiplier(uint256 x) public {
        vm.expectEmit(true, false, false, true);
        emit StakingDiscountMultiplierUpdated(x);
        vm.prank(admin);
        staking.setStakingDiscountMultiplier(x);
        assertEq(x, staking.stakingDiscountMultiplier());
    }

    function testSetBlockCountInAWeek(uint256 x) public {
        vm.expectEmit(true, false, false, true);
        emit BlockCountInAWeekUpdated(x);
        vm.prank(admin);
        staking.setBlockCountInAWeek(x);
        assertEq(x, staking.blockCountInAWeek());
    }

    function testDeposit(uint256 lpAmount, uint256 lockup) public {
        lpAmount = bound(lpAmount, 1, 100e18);
        lockup = bound(lockup, 1, 208);
        uint256 preBalance = metapool.balanceOf(stakingMinAccount);
        vm.expectEmit(true, false, false, true);
        emit Deposit(
            stakingMinAccount,
            stakingShare.totalSupply(),
            lpAmount,
            IUbiquityFormulas(manager.formulasAddress()).durationMultiply(
                lpAmount,
                lockup,
                staking.stakingDiscountMultiplier()
            ),
            lockup,
            (block.number + lockup * staking.blockCountInAWeek())
        );
        vm.startPrank(stakingMinAccount);
        metapool.approve(address(staking), 2 ** 256 - 1);
        staking.deposit(lpAmount, lockup);
        assertEq(metapool.balanceOf(stakingMinAccount), preBalance - lpAmount);
    }

    function testLockupMultiplier() public {
        uint256 minLP = metapool.balanceOf(stakingMinAccount);
        uint256 maxLP = metapool.balanceOf(stakingMaxAccount);
        /*minAmount = bound(minAmount, 1e9, minLP);
        maxAmount = bound(maxAmount, minAmount, maxLP);*/

        vm.startPrank(stakingMaxAccount);
        metapool.approve(address(staking), 2 ** 256 - 1);
        staking.deposit(maxLP, 208);
        //uint256 bsMaxAmount = bondingShareV2.balanceOf(stakingMaxAccount, 1);
        vm.stopPrank();

        vm.startPrank(stakingMinAccount);
        metapool.approve(address(staking), 2 ** 256 - 1);
        staking.deposit(minLP, 1);
        //uint256 bsMinAmount = bondingShareV2.balanceOf(stakingMinAccount, 2);
        vm.stopPrank();

        uint256[2] memory bsMaxAmount = ubiquityChef.getStakingShareInfo(1);
        uint256[2] memory bsMinAmount = ubiquityChef.getStakingShareInfo(2);

        assertLt(bsMinAmount[0], bsMaxAmount[0]);
    }

    function testCannotStakeMoreThan4Years(uint256 _weeks) public {
        _weeks = bound(_weeks, 209, 2 ** 256 - 1);
        vm.expectRevert("Staking: duration must be between 1 and 208 weeks");
        vm.prank(fourthAccount);
        staking.deposit(1, _weeks);
    }

    function testCannotDepositZeroWeeks() public {
        vm.expectRevert("Staking: duration must be between 1 and 208 weeks");
        vm.prank(fourthAccount);
        staking.deposit(1, 0);
    }
}

contract DepositState is ZeroState {
    function setUp() public virtual override {
        super.setUp();
        address[3] memory depositingAccounts = [
            stakingMinAccount,
            fourthAccount,
            stakingMaxAccount
        ];
        uint256[3] memory depositAmounts = [
            metapool.balanceOf(stakingMinAccount),
            metapool.balanceOf(fourthAccount),
            metapool.balanceOf(stakingMaxAccount)
        ];
        uint256[3] memory lockupWeeks = [uint256(1), uint256(52), uint256(208)];

        for (uint256 i; i < depositingAccounts.length; ++i) {
            vm.startPrank(depositingAccounts[i]);
            metapool.approve(address(staking), 2 ** 256 - 1);
            staking.deposit(depositAmounts[i], lockupWeeks[i]);
            vm.stopPrank();
        }
        twapOracle.update();
    }
}

contract RemoteDepositStateTest is DepositState {
    address[] path1;
    address[] path2;

    function testDollarPriceReset(uint256 amount) public {
        amount = bound(
            amount,
            1000e18,
            dollarToken.balanceOf(address(metapool)) / 10
        );

        uint256 dollarPreBalance = dollarToken.balanceOf(address(metapool));

        vm.expectEmit(true, false, false, false, address(staking));
        emit PriceReset(address(dollarToken), 1000e18, 1000e18);
        vm.prank(admin);
        staking.dollarPriceReset(amount);

        uint256 dollarPostBalance = dollarToken.balanceOf(address(metapool));

        assertLt(dollarPostBalance, dollarPreBalance);
    }

    function testCRVPriceReset(uint256 amount) public {
        amount = bound(
            amount,
            1000e18,
            crvToken.balanceOf(address(metapool)) / 10
        );
        uint256 crvPreBalance = crvToken.balanceOf(address(metapool));

        vm.expectEmit(true, false, false, false, address(staking));
        emit PriceReset(address(crvToken), amount, amount);
        vm.prank(admin);
        staking.crvPriceReset(amount);

        uint256 crvPostBalance = crvToken.balanceOf(address(metapool));
        assertLt(crvPostBalance, crvPreBalance);
    }

    function testAddLiquidity(uint256 amount, uint256 weeksLockup) public {
        weeksLockup = bound(weeksLockup, 1, 208);
        amount = bound(amount, 1e18, 2 ** 128 - 1);
        StakingShare.Stake memory stake = stakingShare.getStake(1);
        uint256[2] memory preShares = ubiquityChef.getStakingShareInfo(1);
        deal(address(metapool), stakingMinAccount, uint256(amount));
        vm.roll(20000000);
        vm.expectEmit(true, true, false, false, address(staking));
        emit AddLiquidityFromStake(
            stakingMinAccount,
            1,
            amount,
            ubiquityFormulas.durationMultiply(
                stake.lpAmount + amount,
                weeksLockup,
                staking.stakingDiscountMultiplier()
            )
        );
        vm.prank(stakingMinAccount);
        staking.addLiquidity(uint256(amount), 1, weeksLockup);
        uint256[2] memory postShares = ubiquityChef.getStakingShareInfo(1);
        assertGt(postShares[0], preShares[0]);
    }

    function testRemoveLiquidity(uint256 amount) public {
        vm.roll(20000000);
        StakingShare.Stake memory stake = stakingShare.getStake(1);
        amount = bound(amount, 1, stake.lpAmount);

        uint256 preBal = metapool.balanceOf(stakingMinAccount);
        vm.expectEmit(true, false, false, false, address(staking));
        emit RemoveLiquidityFromStake(
            stakingMinAccount,
            1,
            amount,
            amount,
            amount,
            amount
        );
        vm.prank(stakingMinAccount);
        staking.removeLiquidity(amount, 1);
        uint256 postBal = metapool.balanceOf(stakingMinAccount);

        assertEq(preBal + amount, postBal);
    }

    function testPendingLPRewards() public {
        uint256 prePending = staking.pendingLpRewards(3);

        deal(address(metapool), address(staking), 1000000e18);

        uint256 postPending = staking.pendingLpRewards(3);
        assertGt(postPending, prePending);
    }

    function testCannotRemoveMoreLiquidityThanBalance(uint256 amount) public {
        vm.roll(20000000);
        StakingShare.Stake memory stake = stakingShare.getStake(2);
        amount = bound(amount, stake.lpAmount + 1, 2 ** 256 - 1);
        vm.expectRevert("Staking: amount too big");
        vm.prank(fourthAccount);
        staking.removeLiquidity(amount, 2);
    }

    function testCannotCallOthersStake() public {
        vm.roll(20000000);
        vm.expectRevert("Staking: caller is not owner");
        vm.prank(stakingMinAccount);
        staking.removeLiquidity(1, 2);
    }

    function testCannotWithdrawBeforeStakeExpires() public {
        vm.expectRevert("Staking: Redeem not allowed before staking time");
        vm.prank(stakingMaxAccount);
        staking.removeLiquidity(1, 3);
    }
}<|MERGE_RESOLUTION|>--- conflicted
+++ resolved
@@ -96,14 +96,8 @@
 
     function testCannotDeployEmptyAddress() public {
         vm.expectRevert("address array empty");
-<<<<<<< HEAD
         Staking broken = new Staking(manager,
             stakingFormulas,
-=======
-        Staking broken = new Staking(
-            address(manager),
-            address(stakingFormulas),
->>>>>>> 0065cd57
             ogsEmpty,
             balances,
             lockup
@@ -158,12 +152,7 @@
         vm.stopPrank();
 
         assertEq(
-<<<<<<< HEAD
             bytes20(address(steak)), bytes20(address(staking.stakingFormulas()))
-=======
-            bytes20(secondAccount),
-            bytes20(staking.stakingFormulasAddress())
->>>>>>> 0065cd57
         );
     }
 
