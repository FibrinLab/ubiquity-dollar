--- conflicted
+++ resolved
@@ -129,13 +129,10 @@
         IERC20(_crv3PoolTokenAddress).approve(metaPool, 0);
         IERC20(_crv3PoolTokenAddress).approve(metaPool, crv3PoolTokenAmount);
 
-<<<<<<< HEAD
-        IERC20(address(this)).approve(metaPool, 0);
-        IERC20(address(this)).approve(metaPool, dollarTokenAmount);
-=======
+
         IERC20(store.dollarTokenAddress).approve(metaPool, 0);
         IERC20(store.dollarTokenAddress).approve(metaPool, dollarTokenAmount);
->>>>>>> fdd5767d
+
         // coin at index 0 is Dollar and index 1 is 3CRV
         require(
             IMetaPool(metaPool).coins(0) == store.dollarTokenAddress &&
