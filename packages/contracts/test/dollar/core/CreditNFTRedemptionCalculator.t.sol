--- conflicted
+++ resolved
@@ -1,19 +1,11 @@
 // SPDX-License-Identifier: MIT
 pragma solidity ^0.8.3;
 
-<<<<<<< HEAD
-import "@openzeppelin/contracts/token/ERC20/IERC20.sol";
-import "../../../src/dollar/core/UbiquityDollarManager.sol";
-import "../../../src/dollar/core/CreditNFTRedemptionCalculator.sol";
-import "../../../src/dollar/core/CreditNFT.sol";
-import "../../../src/dollar/mocks/MockCreditNFT.sol";
-=======
 import {IERC20} from "@openzeppelin/contracts/token/ERC20/IERC20.sol";
 import {UbiquityDollarManager} from "../../../src/dollar/core/UbiquityDollarManager.sol";
 import {CreditNFTRedemptionCalculator} from "../../../src/dollar/core/CreditNFTRedemptionCalculator.sol";
 import {CreditNFT} from "../../../src/dollar/core/CreditNFT.sol";
 import {MockCreditNFT} from "../../../src/dollar/mocks/MockCreditNFT.sol";
->>>>>>> 0065cd57
 
 import "../../helpers/LocalTestHelper.sol";
 
@@ -21,19 +13,11 @@
     address dollarManagerAddress;
     address creditNFTCalculatorAddress;
 
-<<<<<<< HEAD
     function setUp() public override {
         super.setUp();
         dollarManagerAddress = address(manager);
         creditNFTCalculatorAddress =
             address(new CreditNFTRedemptionCalculator(manager));
-=======
-    function setUp() public {
-        dollarManagerAddress = helpers_deployUbiquityDollarManager();
-        creditNFTCalculatorAddress = address(
-            new CreditNFTRedemptionCalculator(dollarManagerAddress)
-        );
->>>>>>> 0065cd57
     }
 
     function test_getCreditNFTAmount_revertsIfDebtTooHigh() public {
