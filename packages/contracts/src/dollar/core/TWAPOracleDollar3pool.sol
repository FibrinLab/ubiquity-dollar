--- conflicted
+++ resolved
@@ -4,11 +4,7 @@
 import "../interfaces/IMetaPool.sol";
 import "../interfaces/ITWAPOracleDollar3pool.sol";
 
-<<<<<<< HEAD
 contract TWAPOracleDollar3pool is ITWAPOracleDollar3pool{
-=======
-contract TWAPOracleDollar3pool is ITWAPOracleDollar3pool {
->>>>>>> 53b40102
     address public immutable pool;
     address public immutable token0;
     address public immutable token1;
