--- conflicted
+++ resolved
@@ -320,29 +320,17 @@
         IERC20Ubiquity(manager.governanceTokenAddress()).mint(
             manager.treasuryAddress(), governanceReward / governanceDivider
         );
-<<<<<<< HEAD
-        pool.accGovernancePerShare =
-            pool.accGovernancePerShare + ((governanceReward * 1e12) / _totalShares);
+        pool.accGovernancePerShare = pool.accGovernancePerShare + ((governanceReward * 1e12) / _totalShares);
         pool.lastRewardBlock = block.number;
-=======
->>>>>>> 53b40102
     }
 
     // Safe governance transfer function, just in case if rounding
     // error causes pool to not have enough governance tokens.
     function _safeGovernanceTransfer(address _to, uint256 _amount) internal {
-<<<<<<< HEAD
-        IERC20Ubiquity governance = IERC20Ubiquity(manager.governanceTokenAddress());
-        uint256 governanceBal = governance.balanceOf(address(this));
+        IERC20Ubiquity governanceToken = IERC20Ubiquity(manager.governanceTokenAddress());
+        uint256 governanceBalance = governanceToken.balanceOf(address(this));
         if (_amount > governanceBalance) {
-            governance.safeTransfer(_to, governanceBalance);
-=======
-        IERC20Ubiquity governance =
-            IERC20Ubiquity(manager.governanceTokenAddress());
-        uint256 governanceBal = governance.balanceOf(address(this));
-        if (_amount > governanceBal) {
-            governance.safeTransfer(_to, governanceBal);
->>>>>>> 53b40102
+            governanceToken.safeTransfer(_to, governanceBalance);
         } else {
             governance.safeTransfer(_to, _amount);
         }
