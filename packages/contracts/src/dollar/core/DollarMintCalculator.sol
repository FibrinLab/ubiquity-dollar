// SPDX-License-Identifier: MIT
pragma solidity 0.8.16;

import "./UbiquityDollarManager.sol";
import "../interfaces/IDollarMintCalculator.sol";
import "@openzeppelin/contracts/token/ERC20/IERC20.sol";
import "./TWAPOracleDollar3pool.sol";
import "abdk/ABDKMathQuad.sol";

/// @title A mock coupon calculator that always returns a constant
contract DollarMintCalculator is IDollarMintCalculator {
    using ABDKMathQuad for uint256;
    using ABDKMathQuad for bytes16;

    bytes16 private immutable _one = (uint256(1 ether)).fromUInt();
    UbiquityDollarManager public immutable manager;

    /// @param _manager the address of the manager contract so we can fetch variables
    constructor(UbiquityDollarManager _manager) {
        manager = _manager;
    }

    /// @notice returns (TWAP_PRICE  -1) * Dollar_Total_Supply
    function getDollarsToMint() external view override returns (uint256) {
        TWAPOracleDollar3pool oracle = TWAPOracleDollar3pool(
            manager.twapOracleAddress()
        );
        uint256 twapPrice = oracle.consult(manager.dollarTokenAddress());
        require(twapPrice > 1 ether, "DollarMintCalculator: not > 1");
<<<<<<< HEAD
        bytes16 totalSupplyOfDollarToken = IERC20(manager.dollarTokenAddress()).totalSupply().fromUInt();
        return twapPrice.fromUInt().sub(_one).mul(totalSupplyOfDollarToken).div(_one).toUInt(); 
=======
        return
            twapPrice
                .fromUInt()
                .sub(_one)
                .mul(
                    (
                        IERC20(manager.dollarTokenAddress())
                            .totalSupply()
                            .fromUInt()
                            .div(_one)
                    )
                )
                .toUInt();
>>>>>>> 0065cd57
    }
}<|MERGE_RESOLUTION|>--- conflicted
+++ resolved
@@ -27,10 +27,6 @@
         );
         uint256 twapPrice = oracle.consult(manager.dollarTokenAddress());
         require(twapPrice > 1 ether, "DollarMintCalculator: not > 1");
-<<<<<<< HEAD
-        bytes16 totalSupplyOfDollarToken = IERC20(manager.dollarTokenAddress()).totalSupply().fromUInt();
-        return twapPrice.fromUInt().sub(_one).mul(totalSupplyOfDollarToken).div(_one).toUInt(); 
-=======
         return
             twapPrice
                 .fromUInt()
@@ -44,6 +40,5 @@
                     )
                 )
                 .toUInt();
->>>>>>> 0065cd57
     }
 }