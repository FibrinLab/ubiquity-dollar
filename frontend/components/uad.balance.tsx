--- conflicted
+++ resolved
@@ -3,7 +3,6 @@
 import { UbiquityAlgorithmicDollar__factory } from "../src/types/factories/UbiquityAlgorithmicDollar__factory";
 import { UbiquityAlgorithmicDollarManager } from "../src/types/UbiquityAlgorithmicDollarManager";
 import { Balances, useConnectedContext } from "./context/connected";
-
 
 let TOKEN_ADDR: string;
 
@@ -63,24 +62,6 @@
   return (
     <>
       <div id="uad-balance">
-<<<<<<< HEAD
-        <div>
-          <span>
-            <svg xmlns="http://www.w3.org/2000/svg" viewBox="0 0 75 85.45">
-              <path d="m30.13 57.62.35.2L58.31 74 39.36 85a3.75 3.75 0 0 1-3.52.11l-.2-.11L1.86 65.45a3.73 3.73 0 0 1-1.85-3v-6a33 33 0 0 1 30.12 1.17zM9.18 15.77l29.4 17.1.38.22A40.49 40.49 0 0 0 75 35v27.22a3.72 3.72 0 0 1-1.68 3.11l-.18.12-7.34 4.24-31.55-18.35A40.47 40.47 0 0 0 0 48.32v-25.1a3.75 3.75 0 0 1 1.68-3.11l.18-.11zM37.5 0a3.75 3.75 0 0 1 1.64.38l.22.12L73.14 20A3.72 3.72 0 0 1 75 23v3.68a33 33 0 0 1-32.2 0l-.45-.26-25.69-14.97L35.64.5a3.64 3.64 0 0 1 1.62-.5z" />
-            </svg>
-          </span>
-          <span>
-            {balances
-              ? `${parseFloat(ethers.utils.formatEther(balances.uad)).toFixed(
-                  2
-                )}`
-              : "0.00"}{" "}
-            uAD
-          </span>
-        </div>
-        {/* <button onClick={handleClick}>Get uAD Token Balance</button> */}
-=======
         <a
           target="_blank"
           href={`https://etherscan.io/token/${TOKEN_ADDR}${
@@ -102,7 +83,6 @@
           </div>
           {/* <button onClick={handleClick}>Get uAD Token Balance</button> */}
         </a>
->>>>>>> 18fd044e
       </div>
     </>
   );
