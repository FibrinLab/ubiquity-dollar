--- conflicted
+++ resolved
@@ -6,11 +6,7 @@
   "license": "Apache-2.0",
   "workspaces": [
     "packages/dapp",
-<<<<<<< HEAD
     "packages/contracts"
-=======
-    "packages/contracts/*"
->>>>>>> 8f394732
   ],
   "devDependencies": {
     "@typescript-eslint/eslint-plugin": "^5.32.0",
