--- conflicted
+++ resolved
@@ -10,16 +10,16 @@
     address dollarManagerAddress;
     address creditNFTAddress;
 
-<<<<<<< HEAD
-    event MintedCreditNFTs(address recipient, uint256 expiryBlock, uint256 amount);
-=======
-    event MintedCreditNFT(
-        address recipient, uint256 expiryBlock, uint256 amount
+    event MintedCreditNFTs(
+        address recipient,
+        uint256 expiryBlock,
+        uint256 amount
     );
->>>>>>> b6839fb8
 
     event BurnedCreditNFTs(
-        address creditNFTHolder, uint256 expiryBlock, uint256 amount
+        address creditNFTHolder,
+        uint256 expiryBlock,
+        uint256 amount
     );
 
     function setUp() public override {
@@ -38,20 +38,26 @@
         uint256 expiryBlockNumber = 100;
         uint256 mintAmount = 1;
 
-        uint256 init_balance =
-            CreditNFT(creditNFTAddress).balanceOf(receiver, expiryBlockNumber);
+        uint256 init_balance = CreditNFT(creditNFTAddress).balanceOf(
+            receiver,
+            expiryBlockNumber
+        );
         vm.prank(admin);
         vm.expectEmit(true, false, false, true);
         emit MintedCreditNFTs(receiver, expiryBlockNumber, 1);
         CreditNFT(creditNFTAddress).mintCreditNFT(
-            receiver, mintAmount, expiryBlockNumber
+            receiver,
+            mintAmount,
+            expiryBlockNumber
         );
-        uint256 last_balance =
-            CreditNFT(creditNFTAddress).balanceOf(receiver, expiryBlockNumber);
+        uint256 last_balance = CreditNFT(creditNFTAddress).balanceOf(
+            receiver,
+            expiryBlockNumber
+        );
         assertEq(last_balance - init_balance, mintAmount);
 
-        uint256[] memory holderTokens =
-            CreditNFT(creditNFTAddress).holderTokens(receiver);
+        uint256[] memory holderTokens = CreditNFT(creditNFTAddress)
+            .holderTokens(receiver);
         assertEq(holderTokens[0], expiryBlockNumber);
     }
 
@@ -67,10 +73,13 @@
 
         vm.prank(admin);
         CreditNFT(creditNFTAddress).mintCreditNFT(
-            creditNFTOwner, 10, expiryBlockNumber
+            creditNFTOwner,
+            10,
+            expiryBlockNumber
         );
         uint256 init_balance = CreditNFT(creditNFTAddress).balanceOf(
-            creditNFTOwner, expiryBlockNumber
+            creditNFTOwner,
+            expiryBlockNumber
         );
         vm.prank(creditNFTOwner);
         CreditNFT(creditNFTAddress).setApprovalForAll(admin, true);
@@ -78,10 +87,13 @@
         vm.expectEmit(true, false, false, true);
         emit BurnedCreditNFTs(creditNFTOwner, expiryBlockNumber, 1);
         CreditNFT(creditNFTAddress).burnCreditNFT(
-            creditNFTOwner, burnAmount, expiryBlockNumber
+            creditNFTOwner,
+            burnAmount,
+            expiryBlockNumber
         );
         uint256 last_balance = CreditNFT(creditNFTAddress).balanceOf(
-            creditNFTOwner, expiryBlockNumber
+            creditNFTOwner,
+            expiryBlockNumber
         );
         assertEq(init_balance - last_balance, burnAmount);
     }
@@ -96,8 +108,8 @@
         // sets block.number
         vm.roll(15000);
         CreditNFT(creditNFTAddress).updateTotalDebt();
-        uint256 outStandingTotalDebt =
-            CreditNFT(creditNFTAddress).getTotalOutstandingDebt();
+        uint256 outStandingTotalDebt = CreditNFT(creditNFTAddress)
+            .getTotalOutstandingDebt();
         assertEq(outStandingTotalDebt, 20);
     }
 
@@ -111,8 +123,8 @@
         // sets block.number
         vm.roll(25000);
         CreditNFT(creditNFTAddress).updateTotalDebt();
-        uint256 outStandingTotalDebt =
-            CreditNFT(creditNFTAddress).getTotalOutstandingDebt();
+        uint256 outStandingTotalDebt = CreditNFT(creditNFTAddress)
+            .getTotalOutstandingDebt();
         assertEq(outStandingTotalDebt, 10);
     }
 }