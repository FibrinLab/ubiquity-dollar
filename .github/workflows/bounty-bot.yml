name: Calculate Bounty Based on Issue Labels
on:
  issues:
    types:
      - labeled
      - unlabeled

jobs:
  calculate_bounty_job:
    # ignore events invoked by bots
    if: >-
      github.event.pull_request.payload.sender.type != 'Bot'
    runs-on: ubuntu-latest
    name: Calculate Bounty with UbiquiBot
    steps:
      - name: Get GitHub App token
        uses: tibdex/github-app-token@v1.7.0
        id: get_installation_token
        with:
<<<<<<< HEAD
          app_id: ${{ secrets.UBIQUITY_DOLLAR_APP_ID }}
          private_key: ${{ secrets.UBIQUITY_DOLLAR_PRIVATE_KEY }}
=======
        # This should be changed to remove _DEV from the end when the UbiquiBot is ready for production
          app_id: ${{ secrets.UBIQUITY_BOUNTY_BOT_APP_ID_DEV }}
          private_key: ${{ secrets.UBIQUITY_BOUNTY_BOT_PRIVATE_KEY_DEV }}
>>>>>>> 65453809

      - name: Ubiquity Bounty Bot
        uses: ubiquity/bounty-bot@v0.0.1-beta2
        with: 
          GITHUB_TOKEN: ${{ steps.get_installation_token.outputs.token }}<|MERGE_RESOLUTION|>--- conflicted
+++ resolved
@@ -17,14 +17,8 @@
         uses: tibdex/github-app-token@v1.7.0
         id: get_installation_token
         with:
-<<<<<<< HEAD
           app_id: ${{ secrets.UBIQUITY_DOLLAR_APP_ID }}
           private_key: ${{ secrets.UBIQUITY_DOLLAR_PRIVATE_KEY }}
-=======
-        # This should be changed to remove _DEV from the end when the UbiquiBot is ready for production
-          app_id: ${{ secrets.UBIQUITY_BOUNTY_BOT_APP_ID_DEV }}
-          private_key: ${{ secrets.UBIQUITY_BOUNTY_BOT_PRIVATE_KEY_DEV }}
->>>>>>> 65453809
 
       - name: Ubiquity Bounty Bot
         uses: ubiquity/bounty-bot@v0.0.1-beta2
