// SPDX-License-Identifier: MIT
pragma solidity 0.8.16;

import "abdk-libraries-solidity/ABDKMathQuad.sol";
import {IUbiquityFormulas} from "./interfaces/IUbiquityFormulas.sol";

contract UbiquityFormulas is IUbiquityFormulas {
    using ABDKMathQuad for uint256;
    using ABDKMathQuad for bytes16;

    /// @dev formula duration multiply
    /// @param uLP , amount of LP tokens
    /// @param weeks_ , minimum duration of staking period
<<<<<<< HEAD
    /// @param multiplier , staking discount multiplier = 0.0001
=======
    /// @param multiplier , bonding discount multiplier = 0.0001
>>>>>>> a8a12486
    /// @return shares , amount of shares
    /// @notice shares = (1 + multiplier * weeks^3/2) * uLP
    //          D32 = D^3/2
    //          S = m * D32 * A + A
    function durationMultiply(uint256 uLP, uint256 weeks_, uint256 multiplier)
        public
        pure
        returns (uint256 shares)
    {
        bytes16 unit = uint256(1 ether).fromUInt();
        bytes16 d = weeks_.fromUInt();
        bytes16 d32 = (d.mul(d).mul(d)).sqrt();
        ///bytes16 m = multiplier.fromUInt().div(unit); // 0.0001
        bytes16 a = uLP.fromUInt();

        shares = multiplier.fromUInt().mul(d32).mul(a).div(unit).add(a).toUInt();
    }

    /// @dev formula bonding
    /// @param shares , amount of shares
    /// @param currentShareValue , current share value
<<<<<<< HEAD
    /// @param targetPrice , target Ubiquity Dollar price
=======
    /// @param targetPrice , target uAD price
>>>>>>> a8a12486
    /// @return uBOND , amount of bonding shares
    /// @notice UBOND = shares * targetPrice / currentShareValue
    // newShares = A * T / V
    function bonding(
        uint256 shares,
        uint256 currentShareValue,
        uint256 targetPrice
    ) public pure returns (uint256 uBOND) {
        bytes16 a = shares.fromUInt();
        bytes16 v = currentShareValue.fromUInt();
        bytes16 t = targetPrice.fromUInt();

        uBOND = a.mul(t).div(v).toUInt();
    }

    /// @dev formula redeem bonds
    /// @param uBOND , amount of bonding shares
    /// @param currentShareValue , current share value
    /// @param targetPrice , target uAD price
    /// @return uLP , amount of LP tokens
    /// @notice uLP = uBOND * currentShareValue / targetPrice
    // uLP = A * V / T
    function redeemBonds(
        uint256 uBOND,
        uint256 currentShareValue,
        uint256 targetPrice
    ) public pure returns (uint256 uLP) {
        bytes16 a = uBOND.fromUInt();
        bytes16 v = currentShareValue.fromUInt();
        bytes16 t = targetPrice.fromUInt();

        uLP = a.mul(v).div(t).toUInt();
    }

    /// @dev formula bond price
    /// @param totalULP , total LP tokens
    /// @param totalUBOND , total bond shares
<<<<<<< HEAD
    /// @param targetPrice ,  target Ubiquity Dollar price
=======
    /// @param targetPrice ,  target uAD price
>>>>>>> a8a12486
    /// @return priceUBOND , bond share price
    /// @notice
    // IF totalUBOND = 0  priceBOND = TARGET_PRICE
    // ELSE                priceBOND = totalLP / totalShares * TARGET_PRICE
    // R = T == 0 ? 1 : LP / S
    // P = R * T
    function bondPrice(
        uint256 totalULP,
        uint256 totalUBOND,
        uint256 targetPrice
    ) public pure returns (uint256 priceUBOND) {
        bytes16 lp = totalULP.fromUInt();
        bytes16 s = totalUBOND.fromUInt();
        bytes16 t = targetPrice.fromUInt();
        
        if(totalUBOND == 0){ 
            priceUBOND = uint256(1).fromUInt().mul(t).toUInt();
        } else {
            priceUBOND = lp.mul(t).div(s).toUInt();
        }
    }

    /// @dev formula ugov multiply
    /// @param multiplier , initial ugov min multiplier
    /// @param price , current share price
    /// @return newMultiplier , new ugov min multiplier
    /// @notice newMultiplier = multiplier * ( 1.05 / (1 + abs( 1 - price ) ) )
    // nM = M * C / A
    // A = ( 1 + abs( 1 - P)))
    // 5 >= multiplier >= 0.2
    function ugovMultiply(uint256 multiplier, uint256 price)
        public
        pure
        returns (uint256 newMultiplier)
    {
        bytes16 m = multiplier.fromUInt();
        bytes16 p = price.fromUInt();
        bytes16 c = uint256(105 * 1e16).fromUInt(); // 1.05
        bytes16 u = uint256(1e18).fromUInt(); // 1
        bytes16 a = u.add(u.sub(p).abs()); // 1 + abs( 1 - P )

        newMultiplier = m.mul(c).div(a).toUInt(); // nM = M * C / A

        // 5 >= multiplier >= 0.2
        if (newMultiplier > 5e18 || newMultiplier < 2e17) {
            newMultiplier = multiplier;
        }
    }
}<|MERGE_RESOLUTION|>--- conflicted
+++ resolved
@@ -11,11 +11,7 @@
     /// @dev formula duration multiply
     /// @param uLP , amount of LP tokens
     /// @param weeks_ , minimum duration of staking period
-<<<<<<< HEAD
     /// @param multiplier , staking discount multiplier = 0.0001
-=======
-    /// @param multiplier , bonding discount multiplier = 0.0001
->>>>>>> a8a12486
     /// @return shares , amount of shares
     /// @notice shares = (1 + multiplier * weeks^3/2) * uLP
     //          D32 = D^3/2
@@ -37,11 +33,7 @@
     /// @dev formula bonding
     /// @param shares , amount of shares
     /// @param currentShareValue , current share value
-<<<<<<< HEAD
     /// @param targetPrice , target Ubiquity Dollar price
-=======
-    /// @param targetPrice , target uAD price
->>>>>>> a8a12486
     /// @return uBOND , amount of bonding shares
     /// @notice UBOND = shares * targetPrice / currentShareValue
     // newShares = A * T / V
@@ -79,11 +71,7 @@
     /// @dev formula bond price
     /// @param totalULP , total LP tokens
     /// @param totalUBOND , total bond shares
-<<<<<<< HEAD
     /// @param targetPrice ,  target Ubiquity Dollar price
-=======
-    /// @param targetPrice ,  target uAD price
->>>>>>> a8a12486
     /// @return priceUBOND , bond share price
     /// @notice
     // IF totalUBOND = 0  priceBOND = TARGET_PRICE
