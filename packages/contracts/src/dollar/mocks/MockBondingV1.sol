// SPDX-License-Identifier: MIT
pragma solidity ^0.8.3;

import "@openzeppelin/contracts/token/ERC20/IERC20.sol";
import "@openzeppelin/contracts/token/ERC20/utils/SafeERC20.sol";
import "../core/UbiquityDollarToken.sol";
import "../core/UbiquityDollarManager.sol";
import "../interfaces/IERC1155Ubiquity.sol";
import "../interfaces/IMetaPool.sol";
import "../interfaces/IUbiquityFormulas.sol";
import "../interfaces/ISablier.sol";
import "../interfaces/IUbiquityChef.sol";
import "../interfaces/ITWAPOracleDollar3pool.sol";
import "../interfaces/IERC1155Ubiquity.sol";
import "../utils/CollectableDust.sol";

contract Bonding is CollectableDust {
    using SafeERC20 for IERC20;

    bytes public data = "";
    UbiquityDollarManager public manager;

    uint256 public constant ONE = uint256(1 ether); // 3Crv has 18 decimals
    ISablier public sablier;
    uint256 public bondingDiscountMultiplier = uint256(1000000 gwei); // 0.001
    uint256 public redeemStreamTime = 86400; // 1 day in seconds
    uint256 public blockCountInAWeek = 45361;
    uint256 public blockBonding = 100;
    uint256 public uGOVPerBlock = 1;

    event MaxBondingPriceUpdated(uint256 _maxBondingPrice);
    event SablierUpdated(address _sablier);
    event BondingDiscountMultiplierUpdated(uint256 _bondingDiscountMultiplier);
    event RedeemStreamTimeUpdated(uint256 _redeemStreamTime);
    event BlockBondingUpdated(uint256 _blockBonding);
    event BlockCountInAWeekUpdated(uint256 _blockCountInAWeek);
    event UGOVPerBlockUpdated(uint256 _uGOVPerBlock);

    modifier onlyBondingManager() {
        require(
            manager.hasRole(manager.STAKING_MANAGER_ROLE(), msg.sender),
            "Caller is not a bonding manager"
        );
        _;
    }

    constructor(address _manager, address _sablier) CollectableDust() {
        manager = UbiquityDollarManager(_manager);
        sablier = ISablier(_sablier);
    }

    // solhint-disable-next-line no-empty-blocks
    receive() external payable {}

    /// @dev uADPriceReset remove uAD unilaterally from the curve LP share sitting inside
    ///      the bonding contract and send the uAD received to the treasury.
    ///      This will have the immediate effect of pushing the uAD price HIGHER
    /// @param amount of LP token to be removed for uAD
    /// @notice it will remove one coin only from the curve LP share sitting in the bonding contract
    function uADPriceReset(uint256 amount) external onlyBondingManager {
        IMetaPool metaPool = IMetaPool(manager.stableSwapMetaPoolAddress());
        // safe approve
        IERC20(manager.stableSwapMetaPoolAddress()).safeApprove(
            address(this),
            amount
        );
        // remove one coin
        uint256 expected = (metaPool.calc_withdraw_one_coin(amount, 0) * 99) /
            100;
        // update twap
        metaPool.remove_liquidity_one_coin(amount, 0, expected);
        ITWAPOracleDollar3pool(manager.twapOracleAddress()).update();
        IERC20(manager.dollarTokenAddress()).safeTransfer(
            manager.treasuryAddress(),
            IERC20(manager.dollarTokenAddress()).balanceOf(address(this))
        );
    }

    /// @dev crvPriceReset remove 3CRV unilaterally from the curve LP share sitting inside
    ///      the bonding contract and send the 3CRV received to the treasury
    ///      This will have the immediate effect of pushing the uAD price LOWER
    /// @param amount of LP token to be removed for 3CRV tokens
    /// @notice it will remove one coin only from the curve LP share sitting in the bonding contract
    function crvPriceReset(uint256 amount) external onlyBondingManager {
        IMetaPool metaPool = IMetaPool(manager.stableSwapMetaPoolAddress());
        // safe approve
        IERC20(manager.stableSwapMetaPoolAddress()).safeApprove(
            address(this),
            amount
        );
        // remove one coin
        uint256 expected = (metaPool.calc_withdraw_one_coin(amount, 1) * 99) /
            100;
        // update twap
        metaPool.remove_liquidity_one_coin(amount, 1, expected);
        ITWAPOracleDollar3pool(manager.twapOracleAddress()).update();
        IERC20(manager.curve3PoolTokenAddress()).safeTransfer(
            manager.treasuryAddress(),
            IERC20(manager.curve3PoolTokenAddress()).balanceOf(address(this))
        );
    }

    /// Collectable Dust
    function addProtocolToken(
        address _token
    ) external override onlyBondingManager {
        _addProtocolToken(_token);
    }

    function removeProtocolToken(
        address _token
    ) external override onlyBondingManager {
        _removeProtocolToken(_token);
    }

    function sendDust(
        address _to,
        address _token,
        uint256 _amount
    ) external override onlyBondingManager {
        _sendDust(_to, _token, _amount);
    }

    function setSablier(address _sablier) external onlyBondingManager {
        sablier = ISablier(_sablier);
        emit SablierUpdated(_sablier);
    }

    function setBondingDiscountMultiplier(
        uint256 _bondingDiscountMultiplier
    ) external onlyBondingManager {
        bondingDiscountMultiplier = _bondingDiscountMultiplier;
        emit BondingDiscountMultiplierUpdated(_bondingDiscountMultiplier);
    }

    function setRedeemStreamTime(
        uint256 _redeemStreamTime
    ) external onlyBondingManager {
        redeemStreamTime = _redeemStreamTime;
        emit RedeemStreamTimeUpdated(_redeemStreamTime);
    }

    function setBlockBonding(
        uint256 _blockBonding
    ) external onlyBondingManager {
        blockBonding = _blockBonding;
        emit BlockBondingUpdated(_blockBonding);
    }

    function setBlockCountInAWeek(
        uint256 _blockCountInAWeek
    ) external onlyBondingManager {
        blockCountInAWeek = _blockCountInAWeek;
        emit BlockCountInAWeekUpdated(_blockCountInAWeek);
    }

    function setUGOVPerBlock(
        uint256 _uGOVPerBlock
    ) external onlyBondingManager {
        uGOVPerBlock = _uGOVPerBlock;
        emit UGOVPerBlockUpdated(_uGOVPerBlock);
    }

    /// @dev deposit uAD-3CRV LP tokens for a duration to receive bonding shares
    /// @param _lpsAmount of LP token to send
    /// @param _weeks during lp token will be held
    /// @notice weeks act as a multiplier for the amount of bonding shares to be received
    function deposit(
        uint256 _lpsAmount,
        uint256 _weeks
    ) public returns (uint256 _id) {
        require(
            1 <= _weeks && _weeks <= 208,
            "Bonding: duration must be between 1 and 208 weeks"
        );
        _updateOracle();

        IERC20(manager.stableSwapMetaPoolAddress()).safeTransferFrom(
            msg.sender,
            address(this),
            _lpsAmount
        );

        uint256 _sharesAmount = IUbiquityFormulas(manager.formulasAddress())
            .durationMultiply(_lpsAmount, _weeks, bondingDiscountMultiplier);

        // 1 week = 45361 blocks = 2371753*7/366
        // n = (block + duration * 45361)
        // id = n - n % blockBonding
        // blockBonding = 100 => 2 ending zeros
        uint256 n = block.number + _weeks * blockCountInAWeek;
        _id = n - (n % blockBonding);
        _mint(_sharesAmount, _id);
        // set masterchef for uGOV rewards
        IUbiquityChef(manager.masterChefAddress()).deposit(
            msg.sender,
            _sharesAmount,
            _id
        );
    }

    /// @dev withdraw an amount of uAD-3CRV LP tokens
    /// @param _sharesAmount of bonding shares of type _id to be withdrawn
    /// @param _id bonding shares id
    /// @notice bonding shares are ERC1155 (aka NFT) because they have an expiration date
    function withdraw(uint256 _sharesAmount, uint256 _id) public {
        require(
            block.number > _id,
            "Bonding: Redeem not allowed before bonding time"
        );

        require(
            IERC1155Ubiquity(manager.stakingShareAddress()).balanceOf(
                msg.sender,
                _id
            ) >= _sharesAmount,
            "Bonding: caller does not have enough shares"
        );

        _updateOracle();
        // get masterchef for uGOV rewards To ensure correct computation
        // it needs to be done BEFORE burning the shares
        IUbiquityChef(manager.masterChefAddress()).withdraw(
            msg.sender,
            _sharesAmount,
            _id
        );

        uint256 _currentShareValue = currentShareValue();

        IERC1155Ubiquity(manager.stakingShareAddress()).burn(
            msg.sender,
            _id,
            _sharesAmount
        );

        // if (redeemStreamTime == 0) {
        IERC20(manager.stableSwapMetaPoolAddress()).safeTransfer(
            msg.sender,
<<<<<<< HEAD
            IUbiquityFormulas(manager.formulasAddress()).redeemShares(
                _sharesAmount, _currentShareValue, ONE
=======
            IUbiquityFormulas(manager.formulasAddress()).redeemBonds(
                _sharesAmount,
                _currentShareValue,
                ONE
>>>>>>> 0065cd57
            )
        );
    }

    function currentShareValue() public view returns (uint256 priceShare) {
        uint256 totalLP = IERC20(manager.stableSwapMetaPoolAddress()).balanceOf(
            address(this)
        );

        uint256 totalShares = IERC1155Ubiquity(manager.stakingShareAddress())
            .totalSupply();

<<<<<<< HEAD
        priceShare = IUbiquityFormulas(manager.formulasAddress()).sharePrice(
            totalLP, totalShares, ONE
=======
        priceShare = IUbiquityFormulas(manager.formulasAddress()).bondPrice(
            totalLP,
            totalShares,
            ONE
>>>>>>> 0065cd57
        );
    }

    function currentTokenPrice() public view returns (uint256) {
        return
            ITWAPOracleDollar3pool(manager.twapOracleAddress()).consult(
                manager.dollarTokenAddress()
            );
    }

    function _mint(uint256 _sharesAmount, uint256 _id) internal {
        uint256 _currentShareValue = currentShareValue();
        require(
            _currentShareValue != 0,
            "Bonding: share value should not be null"
        );

        IERC1155Ubiquity(manager.stakingShareAddress()).mint(
            msg.sender,
            _id,
            _sharesAmount,
            data
        );
    }

    function _updateOracle() internal {
        ITWAPOracleDollar3pool(manager.twapOracleAddress()).update();
    }
}<|MERGE_RESOLUTION|>--- conflicted
+++ resolved
@@ -237,15 +237,8 @@
         // if (redeemStreamTime == 0) {
         IERC20(manager.stableSwapMetaPoolAddress()).safeTransfer(
             msg.sender,
-<<<<<<< HEAD
             IUbiquityFormulas(manager.formulasAddress()).redeemShares(
                 _sharesAmount, _currentShareValue, ONE
-=======
-            IUbiquityFormulas(manager.formulasAddress()).redeemBonds(
-                _sharesAmount,
-                _currentShareValue,
-                ONE
->>>>>>> 0065cd57
             )
         );
     }
@@ -258,15 +251,8 @@
         uint256 totalShares = IERC1155Ubiquity(manager.stakingShareAddress())
             .totalSupply();
 
-<<<<<<< HEAD
-        priceShare = IUbiquityFormulas(manager.formulasAddress()).sharePrice(
+        priceShare = IUbiquityFormulas(manager.formulasAddress()).bondPrice(
             totalLP, totalShares, ONE
-=======
-        priceShare = IUbiquityFormulas(manager.formulasAddress()).bondPrice(
-            totalLP,
-            totalShares,
-            ONE
->>>>>>> 0065cd57
         );
     }
 
