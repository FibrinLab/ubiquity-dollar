--- conflicted
+++ resolved
@@ -13,20 +13,16 @@
     uint256 public pricesBlockTimestampLast;
     uint256[2] public priceCumulativeLast;
 
-<<<<<<< HEAD
-    constructor(address _pool, address _uADtoken0, address _curve3CRVToken1) {
-=======
     constructor(
         address _pool,
-        address _dollarToken0,
+        address _uADtoken0,
         address _curve3CRVToken1
     ) {
->>>>>>> b6839fb8
         pool = _pool;
         // coin at index 0 is uAD and index 1 is 3CRV
         require(
-            IMetaPool(_pool).coins(0) == _uADtoken0
-                && IMetaPool(_pool).coins(1) == _curve3CRVToken1,
+            IMetaPool(_pool).coins(0) == _uADtoken0 &&
+                IMetaPool(_pool).coins(1) == _curve3CRVToken1,
             "TWAPOracle: COIN_ORDER_MISMATCH"
         );
 
@@ -49,8 +45,10 @@
 
     // calculate average price
     function update() external {
-        (uint256[2] memory priceCumulative, uint256 blockTimestamp) =
-            _currentCumulativePrices();
+        (
+            uint256[2] memory priceCumulative,
+            uint256 blockTimestamp
+        ) = _currentCumulativePrices();
 
         if (blockTimestamp - pricesBlockTimestampLast > 0) {
             // get the balances between now and the last price cumulative snapshot
@@ -63,7 +61,12 @@
             // price to exchange amounIn uAD to 3CRV based on TWAP
             uADPrice = IMetaPool(pool).get_dy(0, 1, 1 ether, twapBalances);
             // price to exchange amounIn 3CRV to uAD  based on TWAP
-            curve3CRVAverage = IMetaPool(pool).get_dy(1, 0, 1 ether, twapBalances);
+            curve3CRVAverage = IMetaPool(pool).get_dy(
+                1,
+                0,
+                1 ether,
+                twapBalances
+            );
             // we update the priceCumulative
             priceCumulativeLast = priceCumulative;
             pricesBlockTimestampLast = blockTimestamp;
