--- conflicted
+++ resolved
@@ -446,7 +446,6 @@
   padding: 16px;
 }
 
-<<<<<<< HEAD
 /* Commit hash URL block styles */
 #CommitURL {
   opacity: 0.5;
@@ -458,9 +457,9 @@
 }
 #CommitURL:hover {
   opacity: 1;
-=======
+}
+
 #__CONNECTKIT__ svg {
   max-height: unset;
   vertical-align: unset;
->>>>>>> 104b811d
 }