// SPDX-License-Identifier: MIT
pragma solidity 0.8.16;

import {LibDiamond} from "../libraries/LibDiamond.sol";
import {IDiamondLoupe} from "../interfaces/IDiamondLoupe.sol";
import "@openzeppelin/contracts/interfaces/IERC165.sol";

// The functions in DiamondLoupeFacet MUST be added to a diamond.
// The EIP-2535 Diamond standard requires these functions.

contract DiamondLoupeFacet is IDiamondLoupe, IERC165 {
    // Diamond Loupe Functions
    ////////////////////////////////////////////////////////////////////
    /// These functions are expected to be called frequently by tools.
    //
    // struct Facet {
    //     address facetAddress;
    //     bytes4[] functionSelectors;
    // }

    /// @notice Gets all facets and their selectors.
    /// @return facets_ Facet
    function facets() external view override returns (Facet[] memory facets_) {
        LibDiamond.DiamondStorage storage ds = LibDiamond.diamondStorage();
        uint256 numFacets = ds.facetAddresses.length;
        facets_ = new Facet[](numFacets);
        for (uint256 i = 0; i < numFacets;) {
            address facetAddress_ = ds.facetAddresses[i];
            facets_[i].facetAddress = facetAddress_;
<<<<<<< HEAD
            facets_[i].functionSelectors =
                ds.facetFunctionSelectors[facetAddress_].functionSelectors;
                unchecked {
                    i++;
                }
=======
            facets_[i].functionSelectors = ds
                .facetFunctionSelectors[facetAddress_]
                .functionSelectors;
>>>>>>> 0065cd57
        }
    }

    /// @notice Gets all the function selectors provided by a facet.
    /// @param _facet The facet address.
    /// @return facetFunctionSelectors_
    function facetFunctionSelectors(
        address _facet
    ) external view override returns (bytes4[] memory facetFunctionSelectors_) {
        LibDiamond.DiamondStorage storage ds = LibDiamond.diamondStorage();
        facetFunctionSelectors_ = ds
            .facetFunctionSelectors[_facet]
            .functionSelectors;
    }

    /// @notice Get all the facet addresses used by a diamond.
    /// @return facetAddresses_
    function facetAddresses()
        external
        view
        override
        returns (address[] memory facetAddresses_)
    {
        LibDiamond.DiamondStorage storage ds = LibDiamond.diamondStorage();
        facetAddresses_ = ds.facetAddresses;
    }

    /// @notice Gets the facet that supports the given selector.
    /// @dev If facet is not found return address(0).
    /// @param _functionSelector The function selector.
    /// @return facetAddress_ The facet address.
    function facetAddress(
        bytes4 _functionSelector
    ) external view override returns (address facetAddress_) {
        LibDiamond.DiamondStorage storage ds = LibDiamond.diamondStorage();
        facetAddress_ = ds
            .selectorToFacetAndPosition[_functionSelector]
            .facetAddress;
    }

    // This implements ERC-165.
    function supportsInterface(
        bytes4 _interfaceId
    ) external view override returns (bool) {
        LibDiamond.DiamondStorage storage ds = LibDiamond.diamondStorage();
        return ds.supportedInterfaces[_interfaceId];
    }
}<|MERGE_RESOLUTION|>--- conflicted
+++ resolved
@@ -27,17 +27,11 @@
         for (uint256 i = 0; i < numFacets;) {
             address facetAddress_ = ds.facetAddresses[i];
             facets_[i].facetAddress = facetAddress_;
-<<<<<<< HEAD
             facets_[i].functionSelectors =
                 ds.facetFunctionSelectors[facetAddress_].functionSelectors;
                 unchecked {
                     i++;
                 }
-=======
-            facets_[i].functionSelectors = ds
-                .facetFunctionSelectors[facetAddress_]
-                .functionSelectors;
->>>>>>> 0065cd57
         }
     }
 
