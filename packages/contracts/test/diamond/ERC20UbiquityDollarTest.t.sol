--- conflicted
+++ resolved
@@ -256,20 +256,12 @@
 
     function testName_ShouldReturnTokenName() public {
         // cspell: disable-next-line
-<<<<<<< HEAD
-        assertEq(IDollarFacet.name(), "Ubiquity Algorithmic Dollar");
-=======
         assertEq(IDollar.name(), "Ubiquity Algorithmic Dollar");
->>>>>>> fdd5767d
     }
 
     function testSymbol_ShouldReturnSymbolName() public {
         // cspell: disable-next-line
-<<<<<<< HEAD
-        assertEq(IDollarFacet.symbol(), "uAD");
-=======
         assertEq(IDollar.symbol(), "uAD");
->>>>>>> fdd5767d
     }
 
     function testTransfer_ShouldRevert_IfContractIsPaused() public {
